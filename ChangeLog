<<<<<<< HEAD
2015.02.06, Version 0.12.0 (Stable)

* npm: Upgrade to 2.5.1

* mdb_v8: update for v0.12 (Dave Pacheco)


2015.01.29, Version 0.11.16 (Unstable), 8e42e5a0731040075e14cec087eea86729f2dc53

* openssl: Upgrade to 1.0.1l

* npm: Upgrade to 2.3.0

* url: revert support of `path` for url.format" (Julien Gilli)

* assert: use util.inspect() to create error messages (cjihrig)

* net: throw on invalid socket timeouts (cjihrig)

* url: fix parsing of ssh urls (Evan Lucas)


2015.01.20, Version 0.11.15 (Unstable), 8a9f263a82089814e69f277f9fecd2888705101b

* v8: Upgrade to 3.28.73

* uv: Upgrade to 1.0.2

* npm: Upgrade to v2.1.6

* uv: float patch to revert tty breakage (Trevor Norris)

* v8: re-implement debugger-agent (Fedor Indutny)

* v8: apply floating irhydra patch (Fedor Indutny)

* v8: fix postmortem-metadata generator (Refael Ackermann)

* debugger: fix unhandled error in setBreakpoint (Miroslav Bajtoš)

* async-wrap: add event hooks (Trevor Norris)

* async-wrap: expose async-wrap as binding (Trevor Norris)

* buffer, doc: misc. fix and cleanup (Trevor Norris)

* buffer: add generic functions for (u)int ops (Yazhong Liu)

* buffer: fix and cleanup fill() (Trevor Norris)

* buffer: mv floating point read/write checks to JS (Trevor Norris)

* build, i18n: improve Intl build, add "--with-intl" (Steven R. Loomis)

* build: add small-icu support for binary packages (Julien Gilli)

* build: do not generate support for libuv's probes (Julien Gilli)

* build: i18n: add icu config options (Steven R. Loomis)

* build: i18n: support little-endian machines (Steven Loomis)

* build: vcbuild fix "The input line is too long." (Alexis Campailla)

* child_process: improve spawn() argument handling (cjihrig)

* cluster: avoid race enabling debugger in worker (Timothy J Fontaine)

* cluster: cluster.disconnect() should check status (Sam Roberts)

* cluster: do not signal children in debug mode (Fedor Indutny)

* cluster: don't assert if worker has no handles (Sam Roberts)

* core: fix usage of uv_cwd (Saúl Ibarra Corretgé)

* core: replace uv_fs_readdir with uv_fs_scandir (Saúl Ibarra Corretgé)

* crypto: createDiffieHellman throw for bad args (Trevor Norris)

* crypto: lower RSS usage for TLSCallbacks (Fedor Indutny)

* crypto: store thread id as pointer-sized (Alexis Campailla)

* dns: propagate domain for c-ares methods (Chris Dickinson)

* fs: fix symlink error message (Vladimir Kurchatkin)

* http: Improve _addHeaderLines method (Jackson Tian)

* http: cleanup setHeader() (Trevor Norris)

* http: rename flush to flushHeaders (Timothy J Fontaine)

* lib,src: fix spawnSync ignoring its 'env' option (Juanjo)

* modules: adding load linked modules feature (Thorsten Lorenz)

* net: Make server.connections un-enumerable (Patrick Mooney)

* net: add pauseOnConnect option to createServer() (cjihrig)

* net: make connect() input validation synchronous (cjihrig)

* node: avoid automatic microtask runs (Vladimir Kurchatkin)

* node: fix throws before timer module is loaded (Trevor Norris)

* openssl: fix keypress requirement in apps on win32 (Fedor Indutny)

* path: added parse() and format() functions (Rory Bradford)

* path: allow calling platform specific methods (Timothy J Fontaine)

* path: don't lower-cases drive letters (Bert Belder)

* path: refactor normalizeArray() (Nathan Woltman)

* process: pid can be a string in process.kill() (Sam Roberts)

* readline: fix performance issue when large line (Jicheng Li)

* readline: should not require an output stream. (Julien Gilli)

* smalloc: check if obj has external data (Vladimir Kurchatkin)

* smalloc: don't allow to dispose typed arrays (Vladimir Kurchatkin)

* smalloc: fix bad assert for zero length data (Trevor Norris)

* smalloc: fix copyOnto optimization (Vladimir Kurchatkin)

* src: all wrap's now use actual FunctionTemplate (Trevor Norris)

* src: fix VC++ warning C4244 (Rasmus Christian Pedersen)

* src: remove Async Listener (Trevor Norris)

* stream: switch _writableState.buffer to queue (Chris Dickinson)

* streams: make setDefaultEncoding() throw (Brian White)

* streams: set default encoding for writable streams (Johnny Ray)

* tls: remove tls.createSecurePair code deprecation (Jackson Tian)

* tls_wrap: ignore ZERO_RETURN after close_notify (Fedor Indutny)

* url: change hostname regex to negate invalid chars (Jonathan Johnson)

* url: fixed encoding for slash switching emulation. (Evan Rutledge Borden)

* url: improve parsing speed (CGavrila)

* url: make query() consistent (Gabriel Wicke)

* url: support `path` for url.format (Yazhong Liu)

* util: add es6 Symbol support for `util.inspect` (gyson)


2014.09.24, Version 0.11.14 (Unstable), 902090af5375e497dded310575f19de5328a9bbc

* uv: Upgrade to v1.0.0-rc1

* http_parser: Upgrade to v2.3.0

* npm: Upgrade to v2.0.0

* openssl: Upgrade to v1.0.1i

* v8: Upgrade to 3.26.33

* Add fast path for simple URL parsing (Gabriel Wicke)

* Added support for options parameter in console.dir() (Xavi Magrinyà)

* Cluster: fix shared handles on Windows (Alexis Campailla)

* buffer: Fix incorrect Buffer.compare behavior (Feross Aboukhadijeh)

* buffer: construct new buffer from buffer toJSON() output (cjihrig)

* buffer: improve Buffer constructor (Kang-Hao Kenny)

* build: linking CoreFoundation framework for OSX (Thorsten Lorenz)

* child_process: accept uid/gid everywhere (Fedor Indutny)

* child_process: add path to spawn ENOENT Error (Ryan Cole)

* child_process: copy spawnSync() cwd option to proper buffer (cjihrig)

* child_process: do not access stderr when stdio set to 'ignore' (cjihrig)

* child_process: don't throw on EAGAIN (Charles)

* child_process: don't throw on EMFILE/ENFILE (Ben Noordhuis)

* child_process: use full path for cmd.exe on Win32 (Ed Morley)

* cluster: allow multiple calls to setupMaster() (Ryan Graham)

* cluster: centralize removal from workers list. (Julien Gilli)

* cluster: enable error/message events using .worker (cjihrig)

* cluster: include settings object in 'setup' event (Ryan Graham)

* cluster: restore v0.10.x setupMaster() behaviour (Ryan Graham)

* cluster: support options in Worker constructor (cjihrig)

* cluster: test events emit on cluster.worker (Sam Roberts)

* console: console.dir() accepts options object (Xavi Magrinyà)

* crypto: add `honorCipherOrder` argument (Fedor Indutny)

* crypto: allow padding in RSA methods (Fedor Indutny)

* crypto: clarify RandomBytes() error msg (Mickael van der Beek)

* crypto: never store pointer to conn in SSL_CTX (Fedor Indutny)

* crypto: unsigned value can't be negative (Brian White)

* dgram: remove new keyword from errnoException (Jackson Tian)

* dns: always set variable family in lookup() (cjihrig)

* dns: include host name in error message if available (Maciej Małecki)

* dns: introduce lookupService function (Saúl Ibarra Corretgé)

* dns: send lookup c-ares errors to callback (Chris Dickinson)

* dns: throw if hostname is not string or falsey (cjihrig)

* events: Output the event that is leaking (Arnout Kazemier)

* fs: close file if fstat() fails in readFile() (cjihrig)

* fs: fs.readFile should not throw uncaughtException (Jackson Tian)

* http: add 308 status_code, see RFC7238 (Yazhong Liu)

* http: don't default OPTIONS to chunked encoding (Nick Muerdter)

* http: fix bailout for writeHead (Alex Kocharin)

* http: remove unused code block (Fedor Indutny)

* http: write() after end() emits an error. (Julien Gilli)

* lib, src: add vm.runInDebugContext() (Ben Noordhuis)

* lib: noisy deprecation of child_process customFds (Ryan Graham)

* module: don't require fs several times (Robert Kowalski)

* net,dgram: workers can listen on exclusive ports (cjihrig)

* net,stream: add isPaused, don't read() when paused (Chris Dickinson)

* net: Ensure consistent binding to IPV6 if address is absent (Raymond Feng)

* net: add remoteFamily for socket (Jackson Tian)

* net: don't emit listening if handle is closed (Eli Skeggs)

* net: don't prefer IPv4 addresses during resolution (cjihrig)

* net: don't throw on net.Server.close() (cjihrig)

* net: reset `errorEmitted` on reconnect (Ed Umansky)

* node: set names for prototype methods (Trevor Norris)

* node: support v8 microtask queue (Vladimir Kurchatkin)

* path: fix slice OOB in trim (Lucio M. Tato)

* path: isAbsolute() should always return boolean (Herman Lee)

* process: throw TypeError if kill pid not a number (Sam Roberts)

* querystring: custom encode and decode (fengmk2)

* querystring: do not add sep for empty array (cjihrig)

* querystring: remove prepended ? from query field (Ezequiel Rabinovich)

* readline: fix close event of readline.Interface() (Yazhong Liu)

* readline: fixes scoping bug (Dan Kaplun)

* readline: implements keypress buffering (Dan Kaplun)

* repl: fix multi-line input (Fedor Indutny)

* repl: fix overwrite for this._prompt (Yazhong Liu)

* repl: proper `setPrompt()` and `multiline` support (Fedor Indutny)

* stream: don't try to finish if buffer is not empty (Vladimir Kurchatkin)

* stream: only end reading on null, not undefined (Jonathan Reem)

* streams: set default hwm properly for Duplex (Andrew Oppenlander)

* string_bytes: ucs2 support big endian (Andrew Low)

* tls, crypto: add DHE support (Shigeki Ohtsu)

* tls: `checkServerIdentity` option (Trevor Livingston)

* tls: add DHE-RSA-AES128-SHA256 to the def ciphers (Shigeki Ohtsu)

* tls: better error reporting at cert validation (Fedor Indutny)

* tls: support multiple keys/certs (Fedor Indutny)

* tls: throw an error, not string (Jackson Tian)

* udp: make it possible to receive empty udp packets (Andrius Bentkus)

* url: treat \ the same as / (isaacs)


2014.05.01, Version 0.11.13 (Unstable), 99c9930ad626e2796af23def7cac19b65c608d18

* v8: upgrade to 3.24.35.22

* buffer: add compare and equals methods (Sean McArthur)

* buffer: improve {read,write}{U}Int* methods (Nick Apperson)

* buffer: return uint if MSB is 1 in readUInt32 (goussardg)

* buffer: truncate buffer after string decode (Fedor Indutny)

* child_process: fix assertion error in spawnSync (Shigeki Ohtsu)

* crypto: fix memory leak in CipherBase::Final (Fedor Indutny)

* crypto: improve error messages (Ingmar Runge)

* crypto: move `createCredentials` to tls (Fedor Indutny)

* crypto: work around OpenSSL oddness (Fedor Indutny)

* dgram: introduce `reuseAddr` option (Fedor Indutny)

* domain: don't crash on "throw null" (Alex Kocharin)

* events: check if _events is an own property (Vladimir Kurchatkin)

* fs: improve performance of all stat functions (James Pickard)

* fs: return blksize on stats object (Trevor Norris)

* http: add request.flush() method (Ben Noordhuis)

* http: better client "protocol not supported" error (Nathan Rajlich)

* http: use defaultAgent.protocol in protocol check (Nathan Rajlich)

* main: Handle SIGINT properly. (Geir Hauge)

* net: bind to `::` TCP address by default (Fedor Indutny)

* readline: consider newlines for cursor position (Yazhong Liu)

* stream: split `objectMode` for Duplex (Vladimir Kurchatkin)

* tls: `getPeerCertificate(detailed)` (Fedor Indutny)

* tls: do not call SNICallback unless present (Fedor Indutny)

* tls: force readable/writable to `true` (Fedor Indutny)

* tls: support OCSP on client and server (Fedor Indutny)

* util: made util.isArray a direct alias for Array.isArray (Evan Carroll)


2014.03.11, Version 0.11.12 (Unstable), 7d6b8db40f32e817ff145b7cfe6b3aec3179fba7

* uv: Upgrade to v0.11.22 (Timothy J Fontaine)

* buffer: allow toString to accept Infinity for end (Brian White)

* child_process: add spawnSync/execSync (Bert Belder, Timothy J Fontaine)

* cluster: handle bind errors on Windows (Alexis Campailla)

* contextify: handle infinite recursion errors (Fedor Indutny)

* crypto: allow custom generator for DiffieHellman (Brian White)

* crypto: allow setting add'l authenticated data (Brian White)

* crypto: fix CipherFinal return value check (Brian White)

* crypto: make NewSessionDoneCb public (Fedor Indutny)

* dgram: pass the bytes sent to the send callback (Timothy J Fontaine)

* dns: validate arguments in resolver (Kenan Sulayman)

* dns: verify argument is valid function in resolve (Kenan Sulayman)

* http: avoid duplicate keys in writeHead (David Björklund)

* net: add localPort to connect options (Timothy J Fontaine)

* node: do not print SyntaxError hints to stderr (Fedor Indutny)

* node: invoke `beforeExit` again if loop was active (Fedor Indutny)

* node: make AsyncListenerInst field more explicit (Trevor Norris)

* os: networkInterfaces include scopeid for ipv6 (Xidorn Quan)

* process: allow changing `exitCode` in `on('exit')` (Fedor Indutny)

* readline: fix `line` event, if input emit 'end' (Yazhong Liu)

* src: add tracing.v8.on('gc') statistics hooks (Ben Noordhuis)

* src: add v8.getHeapStatistics() function (Ben Noordhuis)

* src: emit 'beforeExit' event on process object (Ben Noordhuis)

* src: move AsyncListener from process to tracing (Trevor Norris)

* tls: fix crash in SNICallback (Fedor Indutny)

* tls: introduce asynchronous `newSession` (Fedor Indutny)

* util: show meaningful values for boxed primitives (Nathan Rajlich)

* vm: don't copy Proxy object from parent context (Ben Noordhuis)

* windows: make stdout/sterr pipes blocking (Alexis Campailla)

* zlib: add sync versions for convenience methods (Nikolai Vavilov)


2014.01.29, Version 0.11.11 (Unstable), b46e77421581ea358e221a8a843d057c747f7e90

* v8: Upgrade to 3.22.24.19

* http_parser: Upgrade to 2.2.1

* openssl: Upgrade to 1.0.1f

* uv: Upgrade to 0.11.18

* async-listener: revamp of subsystem (Trevor Norris)

* node: do not ever close stdio (Fedor Indutny)

* http: use writev on chunked encoding (Trevor Norris)

* async_wrap/timers: remove Add/RemoveAsyncListener (Trevor Norris)

* child_process: better error reporting for exec (Fedor Indutny)

* crypto: add newline to cert and key if not present (Fedor Indutny)

* crypto: clear error in GetPeerCertificate (Fedor Indutny)

* crypto: honor default ciphers in client mode (Jacob Hoffman-Andrews)

* crypto: introduce .setEngine(engine, [flags]) (Fedor Indutny)

* crypto: support custom pbkdf2 digest methods (Ben Noordhuis)

* domain: fix off-by-one in Domain.exit() (Ryan Graham)

* http: concatenate duplicate headers by default (Alex Kocharin)

* http: do not emit EOF non-readable socket (Fedor Indutny)

* node: fix argument parsing with -p arg (Alexis Campailla)

* path: improve POSIX path.join() performance (Jo Liss)

* tls: emit `clientError` on early socket close (Fedor Indutny)

* tls: introduce `.setMaxSendFragment(size)` (Fedor Indutny)

* tls: make cert/pfx optional in tls.createServer() (Ben Noordhuis)

* tls: process accumulated input (Fedor Indutny)

* tls: show human-readable error messages (Ben Noordhuis)

* util: handle escaped forward slashes correctly (Tom Gallacher)


2013.12.31, Version 0.11.10 (Unstable), 66931791f06207d1cdfea5ec1529edf3c94026d3

* http_parser: update to 2.2

* uv: Upgrade to v0.11.17

* v8: Upgrade to 3.22.24.10

* buffer: optimize writeInt* methods (Paul Loyd)

* child_process: better error handling (Alexis Campailla)

* cluster: do not synchronously emit 'setup' event (Sam Roberts)

* cluster: restore backwards compatibility and various fixes (Sam Roberts)

* crypto: remove unnecessary OpenSSL_add_all_digests (Yorkie)

* crypto: support GCM authenticated encryption mode. (Ingmar Runge)

* dns: add resolveSoa and 'SOA' rrtype (Tuğrul Topuz)

* events: move EE c'tor guts to EventEmitter.init (Bert Belder)

* http: DELETE shouldn't default to chunked encoding (Lalit Kapoor)

* http: parse the status message in a http response. (Cam Swords)

* node: fix removing AsyncListener in callback (Vladimir Kurchatkin)

* node: follow specification, zero-fill ArrayBuffers (Trevor Norris)

* openssl: use ASM optimized routines (Fedor Indutny)

* process: allow nextTick infinite recursion (Trevor Norris)

* querystring: remove `name` from `stringify()` (Yorkie)

* timers: setImmediate v8 optimization fix (pflannery)

* tls: add serialNumber to getPeerCertificate() (Ben Noordhuis)

* tls: reintroduce socket.encrypted (Fedor Indutny)

* tls: fix handling of asterisk in SNI context (Fedor Indutny)

* util: Format negative zero as '-0' (David Chan)

* vm: fix race condition in timeout (Alexis Campailla)

* windows: fix dns lookup of localhost with ipv6 (Alexis Campailla)


2013.11.20, Version 0.11.9 (Unstable), dcfd032bdd69dfb38c120e18438d6316ae522edc

* uv: upgrade to v0.11.15 (Timothy J Fontaine)

* v8: upgrade to 3.22.24.5 (Timothy J Fontaine)

* buffer: remove warning when no encoding is passed (Trevor Norris)

* build: make v8 use random seed for hash tables (Ben Noordhuis)

* crypto: build with shared openssl without NPN (Ben Noordhuis)

* crypto: update root certificates (Ben Noordhuis)

* debugger: pass on v8 debug switches (Ben Noordhuis)

* domain: use AsyncListener API (Trevor Norris)

* fs: add recursive subdirectory support to fs.watch (Nick Simmons)

* fs: make fs.watch() non-recursive by default (Ben Noordhuis)

* http: cleanup freeSockets when socket destroyed (fengmk2)

* http: force socket encoding to be null (isaacs)

* http: make DELETE requests set `req.method` (Nathan Rajlich)

* node: add AsyncListener support (Trevor Norris)

* src: remove global HandleScope that hid memory leaks (Ben Noordhuis)

* tls: add ECDH ciphers support (Erik Dubbelboer)

* tls: do not default to 'localhost' servername (Fedor Indutny)

* tls: more accurate wrapping of connecting socket (Fedor Indutny)


2013.10.30, Version 0.11.8 (Unstable), f8d86e24f3463c36f7f3f4c3b3ec779e5b6201e1

* uv: Upgrade to v0.11.14

* v8: upgrade 3.21.18.3

* assert: indicate if exception message is generated (Glen Mailer)

* buffer: add buf.toArrayBuffer() API (Trevor Norris)

* cluster: fix premature 'disconnect' event (Ben Noordhuis)

* crypto: add SPKAC support (Jason Gerfen)

* debugger: count space for line numbers correctly (Alex Kocharin)

* debugger: make busy loops SIGUSR1-interruptible (Ben Noordhuis)

* debugger: repeat last command (Alex Kocharin)

* debugger: show current line, fix for #6150 (Alex Kocharin)

* dgram: send() can accept strings (Trevor Norris)

* dns: rename domain to hostname (Ben Noordhuis)

* dns: set hostname property on error object (Ben Noordhuis)

* dtrace, mdb_v8: support more string, frame types (Dave Pacheco)

* http: add statusMessage (Patrik Stutz)

* http: expose supported methods (Ben Noordhuis)

* http: provide backpressure for pipeline flood (isaacs)

* process: Add exitCode property (isaacs)

* tls: socket.renegotiate(options, callback) (Fedor Indutny)

* util: format as Error if instanceof Error (Rod Vagg)


2013.08.21, Version 0.11.7 (Unstable), be52549bfa5311208b5fcdb3ba09210460fa9ceb

* uv: upgrade to v0.11.13

* v8: upgrade to 3.20.17

* buffer: adhere to INSPECT_MAX_BYTES (Timothy J Fontaine)

* buffer: fix regression for large buffer creation (Trevor Norris)

* buffer: don't throw if slice length too long (Trevor Norris)

* buffer: Buffer(buf) constructor copies into the proper buffer (Ben Noordhuis)

* cli: remove --max-stack-size (Ben Noordhuis)

* cli: unknown command line options are errors (Ben Noordhuis)

* child_process: exec accept buffer as an encoding (Seth Fitzsimmons)

* crypto: make randomBytes/pbkdf2 callbacks domain aware (Ben Noordhuis)

* domain: deprecate domain.dispose(). (Forrest L Norvell)

* fs: Expose birthtime on stat objects (isaacs)

* http: Only send connection:keep-alive if necessary (isaacs)

* repl: Catch syntax errors better (isaacs, Nathan Rajlich)

* stream: change default highWaterMark for objectMode to 16 (Mathias Buus)

* stream: make setEncoding/pause/resume chainable (Julian Gruber, isaacs)

* util: pass opts to custom inspect functions (Timothy J Fontaine)

* vm: rewritten to behave like Contextify (Domenic Denicola)


2013.08.21, Version 0.11.6 (Unstable), 04018d4b3938fd30ba14822e79195e4af2be36f6

* uv: Upgrade to v0.11.8

* v8: upgrade v8 to 3.20.14.1

* build: disable SSLv2 by default (Ben Noordhuis)

* build: don't auto-destroy existing configuration (Ben Noordhuis)

* crypto: add TLS 1.1 and 1.2 to secureProtocol list (Matthias Bartelmeß)

* crypto: fix memory leak in randomBytes() error path (Ben Noordhuis)

* dgram: don't call into js when send cb is omitted (Ben Noordhuis)

* dgram: fix regression in string argument handling (Ben Noordhuis)

* domains: performance improvements (Trevor Norris)

* events: EventEmitter = require('events') (Jake Verbaten)

* http: Add write()/end() callbacks (isaacs)

* http: Consistent 'finish' event semantics (isaacs)

* http: Prefer 'binary' over 'ascii' (isaacs)

* http: Support legacy agent.addRequest API (isaacs)

* http: Write hex/base64 chunks properly (isaacs)

* http: add agent.maxFreeSockets option (isaacs)

* http: provide access to raw headers/trailers (isaacs)

* http: removed headers stay removed (James Halliday)

* http,timers: improve callback performance (Ben Noordhuis)

* net: family option in net.connect (Vsevolod Strukchinsky)

* readline: pause stdin before turning off terminal raw mode (Daniel Chatfield)

* smalloc: allow different external array types (Trevor Norris)

* smalloc: expose ExternalArraySize (Trevor Norris)

* stream: Short-circuit buffer pushes when flowing (isaacs)

* tls: handle errors on socket before releasing it (Fedor Indutny)

* util: fix isPrimitive check (Trevor Norris)

* util: isObject should always return boolean (Trevor Norris)


2013.08.06, Version 0.11.5 (Unstable), 6f92da2dd106b0c63fde563284f83e08e2a521b5

* v8: upgrade to 3.20.11

* uv: upgrade to v0.11.7

* buffer: return offset for end of last write (Trevor Norris)

* build: embed the mdb_v8.so into the binary (Timothy J Fontaine)

* build: fix --without-ssl build (Ben Noordhuis)

* child_process: add 'shell' option to .exec() (Ben Noordhuis)

* dgram: report send errors to cb, don't pass bytes (Ben Noordhuis)

* fs: write strings directly to disk (Trevor Norris)

* https: fix default port (Koichi Kobayashi)

* openssl: use asm for sha, md5, rmd (Fedor Indutny)

* os: add mac address to networkInterfaces() output (Brian White)

* smalloc: introduce smalloc module (Trevor Norris)

* stream: Simplify flowing, passive data listening (streams3) (isaacs)

* tls: asynchronous SNICallback (Fedor Indutny)

* tls: share tls tickets key between cluster workers (Fedor Indutny)

* util: don't throw on circular %j input to format() (Ben Noordhuis)


2013.07.12, Version 0.11.4 (Unstable), b5b84197ed037918fd1a26e5cb87cce7c812ca55

* npm: Upgrade to 1.3.4

* v8: Upgrade to v3.20.2

* c-ares: Upgrade to piscisaureus/cares@805d153

* timers: setImmediate process full queue each turn (Ben Noordhuis)

* http: Add agent.get/request methods (isaacs)

* http: Proper KeepAlive behavior (isaacs)

* configure: fix the --without-ssl option (Nathan Rajlich)

* buffer: propagate originating parent (Trevor Norris)

* tls_wrap: return Error not throw for missing cert (Timothy J Fontaine)

* src: enable native v8 typed arrays (Ben Noordhuis)

* stream: objectMode transform should allow falsey values (Jeff Barczewski)

* slab_allocator: remove SlabAllocator (Trevor Norris)

* crypto: fix memory leak in LoadPKCS12 (Fedor Indutny)

* tls: export TLSSocket (Fedor Indutny)

* zlib: allow changing of level and strategy (Brian White)

* zlib: allow custom flush type for flush() (Brian White)


2013.06.26, Version 0.11.3 (Unstable), 38c0c47bbe280ddc42054418091571e532d82a1e

* uv: Upgrade to v0.11.5

* c-ares: upgrade to 1.10.0

* v8: upgrade to v3.19.13

* punycode: update to v1.2.3 (Mathias Bynens)

* debugger: break on uncaught exception (Miroslav Bajtos)

* child_process: emit 'disconnect' asynchronously (Ben Noordhuis)

* dtrace: enable uv's probes if enabled (Timothy J Fontaine)

* dtrace: unify dtrace and systemtap interfaces (Timothy J Fontaine)

* buffer: New API for backing data store (Trevor Norris)

* buffer: return `this` in fill() for chainability (Brian White)

* build: fix include order for building on windows (Timothy J Fontaine)

* build: add android support (Linus Mårtensson)

* readline: strip ctrl chars for prompt width calc (Krzysztof Chrapka)

* tls: introduce TLSSocket based on tls_wrap binding (Fedor Indutny)

* tls: add localAddress and localPort properties (Ben Noordhuis)

* crypto: free excessive memory in NodeBIO (Fedor Indutny)

* process: remove maxTickDepth (Trevor Norris)

* timers: use uv_now instead of Date.now (Timothy J Fontaine)

* util: Add debuglog, deprecate console lookalikes (isaacs)

* module: use path.sep instead of a custom solution (Robert Kowalski)

* http: don't escape request path, reject bad chars (Ben Noordhuis)

* net: emit dns 'lookup' event before connect (Ben Noordhuis)

* dns: add getServers and setServers (Timothy J Fontaine)


2013.05.13, Version 0.11.2 (Unstable), 5d3dc0e4c3369dfb00b7b13e08936c2e652fa696

* uv: Upgrade to 0.11.2

* V8: Upgrade to 3.19.0

* npm: Upgrade to 1.2.21

* build: Makefile should respect configure --prefix (Timothy J Fontaine)

* cluster: use round-robin load balancing (Ben Noordhuis)

* debugger, cluster: each worker has new debug port (Miroslav Bajtoš)

* debugger: `restart` with custom debug port (Miroslav Bajtoš)

* debugger: breakpoints in scripts not loaded yet (Miroslav Bajtoš)

* event: EventEmitter#setMaxListeners() returns this (Sam Roberts)

* events: add EventEmitter.defaultMaxListeners (Ben Noordhuis)

* install: Support $(PREFIX) install target directory prefix (Olof Johansson)

* os: Include netmask in os.networkInterfaces() (Ben Kelly)

* path: add path.isAbsolute(path) (Ryan Doenges)

* stream: Guarantee ordering of 'finish' event (isaacs)

* streams: introduce .cork/.uncork/._writev (Fedor Indutny)

* vm: add support for timeout argument (Andrew Paprocki)


2013.04.19, Version 0.11.1 (Unstable), 4babd2b46ebf9fbea2c9946af5cfae25a33b2b22

* V8: upgrade to 3.18.0

* uv: Upgrade to v0.11.1

* http: split into multiple separate modules (Timothy J Fontaine)

* http: escape unsafe characters in request path (Ben Noordhuis)

* url: Escape all unwise characters (isaacs)

* build: depend on v8 postmortem-metadata if enabled (Paddy Byers)

* etw: update prototypes to match dtrace provider (Timothy J Fontaine)

* buffer: change output of Buffer.prototype.toJSON() (David Braun)

* dtrace: actually use the _handle.fd value (Timothy J Fontaine)

* dtrace: pass more arguments to probes (Dave Pacheco)

* build: allow building with dtrace on osx (Dave Pacheco)

* zlib: allow passing options to convenience methods (Kyle Robinson Young)


2013.03.28, Version 0.11.0 (Unstable), bce38b3d74e64fcb7d04a2dd551151da6168cdc5

* V8: update to 3.17.13

* os: use %SystemRoot% or %windir% in os.tmpdir() (Suwon Chae)

* util: fix util.inspect() line width calculation (Marcin Kostrzewa)

* buffer: remove _charsWritten (Trevor Norris)

* fs: uv_[fl]stat now reports subsecond resolution (Timothy J Fontaine)

* fs: Throw if error raised and missing callback (bnoordhuis)

* tls: expose SSL_CTX_set_timeout via tls.createServer (Manav Rathi)

* tls: remove harmful unnecessary bounds checking (Marcel Laverdet)

* buffer: write ascii strings using WriteOneByte (Trevor Norris)

* dtrace: fix generation of v8 constants on freebsd (Fedor Indutny)

* dtrace: x64 ustack helper (Fedor Indutny)

* readline: handle wide characters properly (Nao Iizuka)

* repl: Use a domain to catch async errors safely (isaacs)

* repl: emit 'reset' event when context is reset (Sami Samhuri)

* util: custom `inspect()` method may return an Object (Nathan Rajlich)

* console: `console.dir()` bypasses inspect() methods (Nathan Rajlich)
=======
2015.03.11, Version 0.10.37 (Maintenance)

* uv: update to 0.10.36 (CVE-2015-0278)

* domains: fix stack clearing after error handled (Jonas Dohse)

* buffer: reword Buffer.concat error message (Chris Dickinson)

* console: allow Object.prototype fields as labels (Julien Gilli)

* V8: log version in profiler log file (Ben Noordhuis)

* http: fix performance regression for GET requests (Florin-Cristian Gavrila)
>>>>>>> 4332c77b


2015.01.26, Version 0.10.36 (Stable), 09b482886bdd3d863c3d4e7d71264eac0daaf9e1

* openssl: update to 1.0.1l

* v8: Fix debugger and strict mode regression (Julien Gilli)

* v8: don't busy loop in cpu profiler thread (Ben Noordhuis)


2014.12.22, Version 0.10.35 (Stable), a363f61ca839e817eb6853c5dc5af8c3b9b9226b

* tls: re-add 1024-bit SSL certs removed by f9456a2 (Chris Dickinson)

* timers: don't close interval timers when unrefd (Julien Gilli)

* timers: don't mutate unref list while iterating it (Julien Gilli)


2014.12.17, Version 0.10.34 (Stable), 52795f8fcc2de77cf997e671ea58614e5e425dfe

* uv: update to v0.10.30

* zlib: upgrade to v1.2.8

* child_process: check execFile args is an array (Sam Roberts)

* child_process: check fork args is an array (Sam Roberts)

* crypto: update root certificates (Ben Noordhuis)

* domains: fix issues with abort on uncaught (Julien Gilli)

* timers: Avoid linear scan in _unrefActive. (Julien Gilli)

* timers: fix unref() memory leak (Trevor Norris)

* v8: add api for aborting on uncaught exception (Julien Gilli)

* debugger: fix when using "use strict" (Julien Gilli)


2014.10.20, Version 0.10.33 (Stable), 8d045a30e95602b443eb259a5021d33feb4df079

* openssl: Update to 1.0.1j (Addressing multiple CVEs)

* uv: Update to v0.10.29

* child_process: properly support optional args (cjihrig)

* crypto: Disable autonegotiation for SSLv2/3 by default (Fedor Indutny,
	Timothy J Fontaine, Alexis Campailla)

	This is a behavior change, by default we will not allow the negotiation to
	SSLv2 or SSLv3. If you want this behavior, run Node.js with either
	`--enable-ssl2` or `--enable-ssl3` respectively.

	This does not change the behavior for users specifically requesting
	`SSLv2_method` or `SSLv3_method`. While this behavior is not advised, it is
	assumed you know what you're doing since you're specifically asking to use
	these methods.


2014.09.16, Version 0.10.32 (Stable), 0fe0d121551593c23a565db8397f85f17bb0f00e

* npm: Update to 1.4.28

* v8: fix a crash introduced by previous release (Fedor Indutny)

* configure: add --openssl-no-asm flag (Fedor Indutny)

* crypto: use domains for any callback-taking method (Chris Dickinson)

* http: do not send `0\r\n\r\n` in TE HEAD responses (Fedor Indutny)

* querystring: fix unescape override (Tristan Berger)

* url: Add support for RFC 3490 separators (Mathias Bynens)


2014.08.19, Version 0.10.31 (Stable), 7fabdc23d843cb705d2d0739e7bbdaaf50aa3292

* v8: backport CVE-2013-6668

* openssl: Update to v1.0.1i

* npm: Update to v1.4.23

* cluster: disconnect should not be synchronous (Sam Roberts)

* fs: fix fs.readFileSync fd leak when get RangeError (Jackson Tian)

* stream: fix Readable.wrap objectMode falsy values (James Halliday)

* timers: fix timers with non-integer delay hanging. (Julien Gilli)


2014.07.31, Version 0.10.30 (Stable), bc0ff830aff1e016163d855e86ded5c98b0899e8

* uv: Upgrade to v0.10.28

* npm: Upgrade to v1.4.21

* v8: Interrupts must not mask stack overflow.

* Revert "stream: start old-mode read in a next tick" (Fedor Indutny)

* buffer: fix sign overflow in `readUIn32BE` (Fedor Indutny)

* buffer: improve {read,write}{U}Int* methods (Nick Apperson)

* child_process: handle writeUtf8String error (Fedor Indutny)

* deps: backport 4ed5fde4f from v8 upstream (Fedor Indutny)

* 

* lib: remove and restructure calls to isNaN() (cjihrig)

* module: eliminate double `getenv()` (Maciej Małecki)

* stream2: flush extant data on read of ended stream (Chris Dickinson)

* streams: remove unused require('assert') (Rod Vagg)

* timers: backport f8193ab (Julien Gilli)

* util.h: interface compatibility (Oguz Bastemur)

* zlib: do not crash on write after close (Fedor Indutny)


2014.06.05, Version 0.10.29 (Stable), ce82d6b8474bde7ac7df6d425fb88fb1bcba35bc

* openssl: to 1.0.1h (CVE-2014-0224)

* npm: upgrade to 1.4.14

* utf8: Prevent Node from sending invalid UTF-8 (Felix Geisendörfer)
  - *NOTE* this introduces a breaking change, previously you could construct
    invalid UTF-8 and invoke an error in a client that was expecting valid
    UTF-8, now unmatched surrogate pairs are replaced with the unknown UTF-8
    character. To restore the old functionality simply have NODE_INVALID_UTF8
    environment variable set.

* child_process: do not set args before throwing (Greg Sabia Tucker)

* child_process: spawn() does not throw TypeError (Greg Sabia Tucker)

* constants: export O_NONBLOCK (Fedor Indutny)

* crypto: improve memory usage (Alexis Campailla)

* fs: close file if fstat() fails in readFile() (cjihrig)

* lib: name EventEmitter prototype methods (Ben Noordhuis)

* tls: fix performance issue (Alexis Campailla)


2014.05.01, Version 0.10.28 (Stable), b148cbe09d4657766fdb61575ba985734c2ff0a8

* npm: upgrade to v1.4.9


2014.05.01, Version 0.10.27 (Stable), cb7911f78ae96ef7a540df992cc1359ba9636e86

* npm: upgrade to v1.4.8

* openssl: upgrade to 1.0.1g

* uv: update to v0.10.27

* dns: fix certain txt entries (Fedor Indutny)

* assert: Ensure reflexivity of deepEqual (Mike Pennisi)

* child_process: fix deadlock when sending handles (Fedor Indutny)

* child_process: fix sending handle twice (Fedor Indutny)

* crypto: do not lowercase cipher/hash names (Fedor Indutny)

* dtrace: workaround linker bug on FreeBSD (Fedor Indutny)

* http: do not emit EOF non-readable socket (Fedor Indutny)

* http: invoke createConnection when no agent (Nathan Rajlich)

* stream: remove useless check (Brian White)

* timer: don't reschedule timer bucket in a domain (Greg Brail)

* url: treat \ the same as / (isaacs)

* util: format as Error if instanceof Error (Rod Vagg)


2014.02.18, Version 0.10.26 (Stable), cc56c62ed879ad4f93b1fdab3235c43e60f48b7e

* uv: Upgrade to v0.10.25 (Timothy J Fontaine)

* npm: upgrade to 1.4.3 (isaacs)

* v8: support compiling with VS2013 (Fedor Indutny)

* cares: backport TXT parsing fix (Fedor Indutny)

* crypto: throw on SignFinal failure (Fedor Indutny)

* crypto: update root certificates (Ben Noordhuis)

* debugger: Fix breakpoint not showing after restart (Farid Neshat)

* fs: make unwatchFile() insensitive to path (iamdoron)

* net: do not re-emit stream errors (Fedor Indutny)

* net: make Socket destroy() re-entrance safe (Jun Ma)

* net: reset `endEmitted` on reconnect (Fedor Indutny)

* node: do not close stdio implicitly (Fedor Indutny)

* zlib: avoid assertion in close (Fedor Indutny)


2014.01.23, Version 0.10.25 (Stable), b0e5f195dfce3e2b99f5091373d49f6616682596

* uv: Upgrade to v0.10.23

* npm: Upgrade to v1.3.24

* v8: Fix enumeration for objects with lots of properties

* child_process: fix spawn() optional arguments (Sam Roberts)

* cluster: report more errors to workers (Fedor Indutny)

* domains: exit() only affects active domains (Ryan Graham)

* src: OnFatalError handler must abort() (Timothy J Fontaine)

* stream: writes may return false but forget to emit drain (Yang Tianyang)


2013.12.18, Version 0.10.24 (Stable), b7fd6bc899ccb629d790c47aee06aba87e535c41

* uv: Upgrade to v0.10.21

* npm: upgrade to 1.3.21

* v8: backport fix for CVE-2013-{6639|6640}

* build: unix install node and dep library headers (Timothy J Fontaine)

* cluster, v8: fix --logfile=%p.log (Ben Noordhuis)

* module: only cache package main (Wyatt Preul)


2013.12.12, Version 0.10.23 (Stable), 0462bc23564e7e950a70ae4577a840b04db6c7c6

* uv: Upgrade to v0.10.20 (Timothy J Fontaine)

* npm: Upgrade to 1.3.17 (isaacs)

* gyp: update to 78b26f7 (Timothy J Fontaine)

* build: include postmortem symbols on linux (Timothy J Fontaine)

* crypto: Make Decipher._flush() emit errors. (Kai Groner)

* dgram: fix abort when getting `fd` of closed dgram (Fedor Indutny)

* events: do not accept NaN in setMaxListeners (Fedor Indutny)

* events: avoid calling `once` functions twice (Tim Wood)

* events: fix TypeError in removeAllListeners (Jeremy Martin)

* fs: report correct path when EEXIST (Fedor Indutny)

* process: enforce allowed signals for kill (Sam Roberts)

* tls: emit 'end' on .receivedShutdown (Fedor Indutny)

* tls: fix potential data corruption (Fedor Indutny)

* tls: handle `ssl.start()` errors appropriately (Fedor Indutny)

* tls: reset NPN callbacks after SNI (Fedor Indutny)


2013.11.12, Version 0.10.22 (Stable), cbff8f091c22fb1df6b238c7a1b9145db950fa65

* npm: Upgrade to 1.3.14

* uv: Upgrade to v0.10.19

* child_process: don't assert on stale file descriptor events (Fedor Indutny)

* darwin: Fix "Not Responding" in Mavericks activity monitor (Fedor Indutny)

* debugger: Fix bug in sb() with unnamed script (Maxim Bogushevich)

* repl: do not insert duplicates into completions (Maciej Małecki)

* src: Fix memory leak on closed handles (Timothy J Fontaine)

* tls: prevent stalls by using read(0) (Fedor Indutny)

* v8: use correct timezone information on Solaris (Maciej Małecki)


2013.10.18, Version 0.10.21 (Stable), e2da042844a830fafb8031f6c477eb4f96195210

* uv: Upgrade to v0.10.18

* crypto: clear errors from verify failure (Timothy J Fontaine)

* dtrace: interpret two byte strings (Dave Pacheco)

* fs: fix fs.truncate() file content zeroing bug (Ben Noordhuis)

* http: provide backpressure for pipeline flood (isaacs)

* tls: fix premature connection termination (Ben Noordhuis)


2013.09.30, Version 0.10.20 (Stable), d7234c8d50a1af73f60d2d3c0cc7eed17429a481

* tls: fix sporadic hang and partial reads (Fedor Indutny)
  - fixes "npm ERR! cb() never called!"


2013.09.24, Version 0.10.19 (Stable), 6b5e6a5a3ec8d994c9aab3b800b9edbf1b287904

* uv: Upgrade to v0.10.17

* npm: upgrade to 1.3.11

* readline: handle input starting with control chars (Eric Schrock)

* configure: add mips-float-abi (soft, hard) option (Andrei Sedoi)

* stream: objectMode transforms allow falsey values (isaacs)

* tls: prevent duplicate values returned from read (Nathan Rajlich)

* tls: NPN protocols are now local to connections (Fedor Indutny)


2013.09.04, Version 0.10.18 (Stable), 67a1f0c52e0708e2596f3f2134b8386d6112561e

* uv: Upgrade to v0.10.15

* stream: Don't crash on unset _events property (isaacs)

* stream: Pass 'buffer' encoding with decoded writable chunks (isaacs)


2013.08.21, Version 0.10.17 (Stable), 469a4a5091a677df62be319675056b869c31b35c

* uv: Upgrade v0.10.14

* http_parser: Do not accept PUN/GEM methods as PUT/GET (Chris Dickinson)

* tls: fix assertion when ssl is destroyed at read (Fedor Indutny)

* stream: Throw on 'error' if listeners removed (isaacs)

* dgram: fix assertion on bad send() arguments (Ben Noordhuis)

* readline: pause stdin before turning off terminal raw mode (Daniel Chatfield)


2013.08.16, Version 0.10.16 (Stable), 50b4c905a4425430ae54db4906f88982309e128d

* v8: back-port fix for CVE-2013-2882

* npm: Upgrade to 1.3.8

* crypto: fix assert() on malformed hex input (Ben Noordhuis)

* crypto: fix memory leak in randomBytes() error path (Ben Noordhuis)

* events: fix memory leak, don't leak event names (Ben Noordhuis)

* http: Handle hex/base64 encodings properly (isaacs)

* http: improve chunked res.write(buf) performance (Ben Noordhuis)

* stream: Fix double pipe error emit (Eran Hammer)


2013.07.25, Version 0.10.15 (Stable), 2426d65af860bda7be9f0832a99601cc43c6cf63

* src: fix process.getuid() return value (Ben Noordhuis)


2013.07.25, Version 0.10.14 (Stable), fdf57f811f9683a4ec49a74dc7226517e32e6c9d

* uv: Upgrade to v0.10.13

* npm: Upgrade to v1.3.5

* os: Don't report negative times in cpu info (Ben Noordhuis)

* fs: Handle large UID and GID (Ben Noordhuis)

* url: Fix edge-case when protocol is non-lowercase (Shuan Wang)

* doc: Streams API Doc Rewrite (isaacs)

* node: call MakeDomainCallback in all domain cases (Trevor Norris)

* crypto: fix memory leak in LoadPKCS12 (Fedor Indutny)


2013.07.09, Version 0.10.13 (Stable), e32660a984427d46af6a144983cf7b8045b7299c

* uv: Upgrade to v0.10.12

* npm: Upgrade to 1.3.2

* windows: get proper errno (Ben Noordhuis)

* tls: only wait for finish if we haven't seen it (Timothy J Fontaine)

* http: Dump response when request is aborted (isaacs)

* http: use an unref'd timer to fix delay in exit (Peter Rust)

* zlib: level can be negative (Brian White)

* zlib: allow zero values for level and strategy (Brian White)

* buffer: add comment explaining buffer alignment (Ben Noordhuis)

* string_bytes: properly detect 64bit (Timothy J Fontaine)

* src: fix memory leak in UsingDomains() (Ben Noordhuis)


2013.06.18, Version 0.10.12 (Stable), a088cf4f930d3928c97d239adf950ab43e7794aa

* npm: Upgrade to 1.2.32

* readline: make `ctrl + L` clear the screen (Yuan Chuan)

* v8: add setVariableValue debugger command (Ben Noordhuis)

* net: Do not destroy socket mid-write (isaacs)

* v8: fix build for mips32r2 architecture (Andrei Sedoi)

* configure: fix cross-compilation host_arch_cc() (Andrei Sedoi)


2013.06.13, Version 0.10.11 (Stable), d9d5bc465450ae5d60da32e9ffcf71c2767f1fad

* uv: upgrade to 0.10.11

* npm: Upgrade to 1.2.30

* openssl: add missing configuration pieces for MIPS (Andrei Sedoi)

* Revert "http: remove bodyHead from 'upgrade' events" (isaacs)

* v8: fix pointer arithmetic undefined behavior (Trevor Norris)

* crypto: fix utf8/utf-8 encoding check (Ben Noordhuis)

* net: Fix busy loop on POLLERR|POLLHUP on older linux kernels (Ben Noordhuis, isaacs)


2013.06.04, Version 0.10.10 (Stable), 25e51c396aa23018603baae2b1d9390f5d9db496

* uv: Upgrade to 0.10.10

* npm: Upgrade to 1.2.25

* url: Properly parse certain oddly formed urls (isaacs)

* stream: unshift('') is a noop (isaacs)


2013.05.30, Version 0.10.9 (Stable), 878ffdbe6a8eac918ef3a7f13925681c3778060b

* npm: Upgrade to 1.2.24

* uv: Upgrade to v0.10.9

* repl: fix JSON.parse error check (Brian White)

* tls: proper .destroySoon (Fedor Indutny)

* tls: invoke write cb only after opposite read end (Fedor Indutny)

* tls: ignore .shutdown() syscall error (Fedor Indutny)


2013.05.24, Version 0.10.8 (Stable), 30d9e9fdd9d4c33d3d95a129d021cd8b5b91eddb

* v8: update to 3.14.5.9

* uv: upgrade to 0.10.8

* npm: Upgrade to 1.2.23

* http: remove bodyHead from 'upgrade' events (Nathan Zadoks)

* http: Return true on empty writes, not false (isaacs)

* http: save roundtrips, convert buffers to strings (Ben Noordhuis)

* configure: respect the --dest-os flag consistently (Nathan Rajlich)

* buffer: throw when writing beyond buffer (Trevor Norris)

* crypto: Clear error after DiffieHellman key errors (isaacs)

* string_bytes: strip padding from base64 strings (Trevor Norris)


2013.05.17, Version 0.10.7 (Stable), d2fdae197ac542f686ee06835d1153dd43b862e5

* uv: upgrade to v0.10.7

* npm: Upgrade to 1.2.21

* crypto: Don't ignore verify encoding argument (isaacs)

* buffer, crypto: fix default encoding regression (Ben Noordhuis)

* timers: fix setInterval() assert (Ben Noordhuis)


2013.05.14, Version 0.10.6 (Stable), 5deb1672f2b5794f8be19498a425ea4dc0b0711f

* module: Deprecate require.extensions (isaacs)

* stream: make Readable.wrap support objectMode, empty streams (Daniel Moore)

* child_process: fix handle delivery (Ben Noordhuis)

* crypto: Fix performance regression (isaacs)

* src: DRY string encoding/decoding (isaacs)


2013.04.23, Version 0.10.5 (Stable), deeaf8fab978e3cadb364e46fb32dafdebe5f095

* uv: Upgrade to 0.10.5 (isaacs)

* build: added support for Visual Studio 2012 (Miroslav Bajtoš)

* http: Don't try to destroy nonexistent sockets (isaacs)

* crypto: LazyTransform on properties, not methods (isaacs)

* assert: put info in err.message, not err.name (Ryan Doenges)

* dgram: fix no address bind() (Ben Noordhuis)

* handle_wrap: fix NULL pointer dereference (Ben Noordhuis)

* os: fix unlikely buffer overflow in os.type() (Ben Noordhuis)

* stream: Fix unshift() race conditions (isaacs)




2013.04.11, Version 0.10.4 (Stable), 9712aa9f76073c30850b20a188b1ed12ffb74d17

* uv: Upgrade to 0.10.4

* npm: Upgrade to 1.2.18

* v8: Avoid excessive memory growth in JSON.parse (Fedor Indutny)

* child_process, cluster: fix O(n*m) scan of cmd string (Ben Noordhuis)

* net: fix socket.bytesWritten Buffers support (Fedor Indutny)

* buffer: fix offset checks (Łukasz Walukiewicz)

* stream: call write cb before finish event (isaacs)

* http: Support write(data, 'hex') (isaacs)

* crypto: dh secret should be left-padded (Fedor Indutny)

* process: expose NODE_MODULE_VERSION in process.versions (Rod Vagg)

* crypto: fix constructor call in crypto streams (Andreas Madsen)

* net: account for encoding in .byteLength (Fedor Indutny)

* net: fix buffer iteration in bytesWritten (Fedor Indutny)

* crypto: zero is not an error if writing 0 bytes (Fedor Indutny)

* tls: Re-enable check of CN-ID in cert verification (Tobias Müllerleile)


2013.04.03, Version 0.10.3 (Stable), d4982f6f5e4a9a703127489a553b8d782997ea43

* npm: Upgrade to 1.2.17

* child_process: acknowledge sent handles (Fedor Indutny)

* etw: update prototypes to match dtrace provider (Timothy J Fontaine)

* dtrace: pass more arguments to probes (Dave Pacheco)

* build: allow building with dtrace on osx (Dave Pacheco)

* http: Remove legacy ECONNRESET workaround code (isaacs)

* http: Ensure socket cleanup on client response end (isaacs)

* tls: Destroy socket when encrypted side closes (isaacs)

* repl: isSyntaxError() catches "strict mode" errors (Nathan Rajlich)

* crypto: Pass options to ctor calls (isaacs)

* src: tie process.versions.uv to uv_version_string() (Ben Noordhuis)


2013.03.28, Version 0.10.2 (Stable), 1e0de9c426e07a260bbec2d2196c2d2db8eb8886

* npm: Upgrade to 1.2.15

* uv: Upgrade to 0.10.3

* tls: handle SSL_ERROR_ZERO_RETURN (Fedor Indutny)

* tls: handle errors before calling C++ methods (Fedor Indutny)

* tls: remove harmful unnecessary bounds checking (Marcel Laverdet)

* crypto: make getCiphers() return non-SSL ciphers (Ben Noordhuis)

* crypto: check randomBytes() size argument (Ben Noordhuis)

* timers: do not calculate Timeout._when property (Alexey Kupershtokh)

* timers: fix off-by-one ms error (Alexey Kupershtokh)

* timers: handle signed int32 overflow in enroll() (Fedor Indutny)

* stream: Fix stall in Transform under very specific conditions (Gil Pedersen)

* stream: Handle late 'readable' event listeners (isaacs)

* stream: Fix early end in Writables on zero-length writes (isaacs)

* domain: fix domain callback from MakeCallback (Trevor Norris)

* child_process: don't emit same handle twice (Ben Noordhuis)

* child_process: fix sending utf-8 to child process (Ben Noordhuis)


2013.03.21, Version 0.10.1 (Stable), c274d1643589bf104122674a8c3fd147527a667d

* npm: upgrade to 1.2.15

* crypto: Improve performance of non-stream APIs (Fedor Indutny)

* tls: always reset this.ssl.error after handling (Fedor Indutny)

* tls: Prevent mid-stream hangs (Fedor Indutny, isaacs)

* net: improve arbitrary tcp socket support (Ben Noordhuis)

* net: handle 'finish' event only after 'connect' (Fedor Indutny)

* http: Don't hot-path end() for large buffers (isaacs)

* fs: Missing cb errors are deprecated, not a throw (isaacs)

* fs: make write/appendFileSync correctly set file mode (Raymond Feng)

* stream: Return self from readable.wrap (isaacs)

* stream: Never call decoder.end() multiple times (Gil Pedersen)

* windows: enable watching signals with process.on('SIGXYZ') (Bert Belder)

* node: revert removal of MakeCallback (Trevor Norris)

* node: Unwrap without aborting in handle fd getter (isaacs)


2013.03.11, Version 0.10.0 (Stable), 163ca274230fce536afe76c64676c332693ad7c1

* npm: Upgrade to 1.2.14

* core: Append filename properly in dlopen on windows (isaacs)

* zlib: Manage flush flags appropriately (isaacs)

* domains: Handle errors thrown in nested error handlers (isaacs)

* buffer: Strip high bits when converting to ascii (Ben Noordhuis)

* win/msi: Enable modify and repair (Bert Belder)

* win/msi: Add feature selection for various node parts (Bert Belder)

* win/msi: use consistent registry key paths (Bert Belder)

* child_process: support sending dgram socket (Andreas Madsen)

* fs: Raise EISDIR on Windows when calling fs.read/write on a dir (isaacs)

* unix: fix strict aliasing warnings, macro-ify functions (Ben Noordhuis)

* unix: honor UV_THREADPOOL_SIZE environment var (Ben Noordhuis)

* win/tty: fix typo in color attributes enumeration (Bert Belder)

* win/tty: don't touch insert mode or quick edit mode (Bert Belder)


2013.03.06, Version 0.9.12 (Unstable), 0debf5a82934da805592b6496756cdf27c993abc

* stream: Allow strings in Readable.push/unshift (isaacs)

* stream: Remove bufferSize option (isaacs)

* stream: Increase highWaterMark on large reads (isaacs)

* stream: _write: takes an encoding argument (isaacs)

* stream: _transform: remove output() method, provide encoding (isaacs)

* stream: Don't require read(0) to emit 'readable' event (isaacs)

* node: Add --throw-deprecation (isaacs)

* http: fix multiple timeout events (Eugene Girshov)

* http: More useful setTimeout API on server (isaacs)

* net: use close callback, not process.nextTick (Ben Noordhuis)

* net: Provide better error when writing after FIN (isaacs)

* dns: Support NAPTR queries (Pavel Lang)

* dns: fix ReferenceError in resolve() error path (Xidorn Quan)

* child_process: handle ENOENT correctly on Windows (Scott Blomquist)

* cluster: Rename destroy() to kill(signal=SIGTERM) (isaacs)

* build: define nightly tag external to build system (Timothy J Fontaine)

* build: make msi build work when spaces are present in the path (Bert Belder)

* build: fix msi build issue with WiX 3.7/3.8 (Raymond Feng)

* repl: make compatible with domains (Dave Olszewski)

* events: Code cleanup and performance improvements (Trevor Norris)


2013.03.01, Version 0.9.11 (Unstable), 83392403b7a9b7782b37c17688938c75010f81ba

* V8: downgrade to 3.14.5

* openssl: update to 1.0.1e

* darwin: Make process.title work properly (Ben Noordhuis)

* fs: Support mode/flag options to read/append/writeFile (isaacs)

* stream: _read() no longer takes a callback (isaacs)

* stream: Add stream.unshift(chunk) (isaacs)

* stream: remove lowWaterMark feature (isaacs)

* net: omit superfluous 'connect' event (Ben Noordhuis)

* build, windows: disable SEH (Ben Noordhuis)

* core: remove errno global (Ben Noordhuis)

* core: Remove the nextTick for running the main file (isaacs)

* core: Mark exit() calls with status codes (isaacs)

* core: Fix debug signal handler race condition lock (isaacs)

* crypto: clear error stack (Ben Noordhuis)

* test: optionally set common.PORT via env variable (Timothy J Fontaine)

* path: Throw TypeError on non-string args to path.resolve/join (isaacs, Arianit Uka)

* crypto: fix uninitialized memory access in openssl (Ben Noordhuis)


2013.02.19, Version 0.9.10 (Unstable)

* V8: Upgrade to 3.15.11.15

* npm: Upgrade to 1.2.12

* fs: Change default WriteStream config, increase perf (isaacs)

* process: streamlining tick callback logic (Trevor Norris)

* stream_wrap, udp_wrap: add read-only fd property (Ben Noordhuis)

* buffer: accept negative indices in Buffer#slice() (Ben Noordhuis)

* tls: Cycle data when underlying socket drains (isaacs)

* stream: read(0) should not always trigger _read(n,cb) (isaacs)

* stream: Empty strings/buffers do not signal EOF any longer (isaacs)

* crypto: improve cipher/decipher error messages (Ben Noordhuis)

* net: Respect the 'readable' flag on sockets (isaacs)

* net: don't suppress ECONNRESET (Ben Noordhuis)

* typed arrays: copy Buffer in typed array constructor (Ben Noordhuis)

* typed arrays: make DataView throw on non-ArrayBuffer (Ben Noordhuis)

* windows: MSI installer enhancements (Scott Blomquist, Jim Schubert)


2013.02.07, Version 0.9.9 (Unstable), 4b9f0d190cd6b22853caeb0e07145a98ce1d1d7f

* tls: port CryptoStream to streams2 (Fedor Indutny)

* typed arrays: only share ArrayBuffer backing store (Ben Noordhuis)

* stream: make Writable#end() accept a callback function (Nathan Rajlich)

* buffer: optimize 'hex' handling (Ben Noordhuis)

* dns, cares: don't filter NOTIMP, REFUSED, SERVFAIL (Ben Noordhuis)

* readline: treat bare \r as a line ending (isaacs)

* readline: make \r\n emit one 'line' event (Ben Noordhuis)

* cluster: support datagram sockets (Bert Belder)

* stream: Correct Transform class backpressure (isaacs)

* addon: Pass module object to NODE_MODULE init function (isaacs, Rod Vagg)

* buffer: slow buffer copy compatibility fix (Trevor Norris)

* Add bytesWritten to tls.CryptoStream (Andy Burke)


2013.01.24, Version 0.9.8 (Unstable), 5f2f8400f665dc32c3e10e7d31d53d756ded9156

* npm: Upgrade to v1.2.3

* V8: Upgrade to 3.15.11.10

* streams: Support objects other than Buffers (Jake Verbaten)

* buffer: remove float write range checks (Trevor Norris)

* http: close connection on 304/204 responses with chunked encoding (Ben Noordhuis)

* build: fix build with dtrace support on FreeBSD (Fedor Indutny)

* console: Support formatting options in trace() (isaacs)

* domain: empty stack on all exceptions (Dave Olszewski)

* unix, windows: make uv_*_bind() error codes consistent (Andrius Bentkus)

* linux: add futimes() fallback (Ben Noordhuis)


2013.01.18, Version 0.9.7 (Unstable), 9e7bebeb8305edd55735a95955a98fdbe47572e5

* V8: Upgrade to 3.15.11.7

* npm: Upgrade to 1.2.2

* punycode: Upgrade to 1.2.0 (Mathias Bynens)

* repl: make built-in modules available by default (Felix Böhm)

* windows: add support for '_Total' perf counters (Scott Blomquist)

* cluster: make --prof work for workers (Ben Noordhuis)

* child_process: do not keep list of sent sockets (Fedor Indutny)

* tls: Follow RFC6125 more strictly (Fedor Indutny)

* buffer: floating point read/write improvements (Trevor Norris)

* TypedArrays: Improve dataview perf without endian param (Dean McNamee)

* module: assert require() called with a non-empty string (Felix Böhm, James Campos)

* stdio: Set readable/writable flags properly (isaacs)

* stream: Properly handle large reads from push-streams (isaacs)


2013.01.11, Version 0.9.6 (Unstable), 9313fdc71ca8335d5e3a391c103230ee6219b3e2

* V8: update to 3.15.11.5

* node: remove ev-emul.h (Ben Noordhuis)

* path: make basename and extname ignore trailing slashes (Bert Belder)

* typed arrays: fix sunos signed/unsigned char issue (Ben Noordhuis)

* child_process: Fix {stdio:'inherit'} regression (Ben Noordhuis)

* child_process: Fix pipe() from child stdio streams  (Maciej Małecki)

* child_process: make fork() execPath configurable (Bradley Meck)

* stream: Add readable.push(chunk) method (isaacs)

* dtrace: x64 ustack helper (Fedor Indutny)

* repl: fix floating point number parsing (Nirk Niggler)

* repl: allow overriding builtins (Ben Noordhuis)

* net: add localAddress and localPort to Socket (James Hight)

* fs: make pool size coincide with ReadStream bufferSize (Shigeki Ohtsu)

* typed arrays: implement load and store swizzling (Dean McNamee)

* windows: fix perfctr crash on XP and 2003 (Scott Blomquist)

* dgram: fix double implicit bind error (Ben Noordhuis)


2012.12.30, Version 0.9.5 (Unstable), 01994e8119c24f2284bac0779b32acb49c95bee7

* assert: improve support for new execution contexts (lukebayes)

* domain: use camelCase instead of snake_case (isaacs)

* domain: Do not use uncaughtException handler (isaacs)

* fs: make 'end' work with ReadStream without 'start' (Ben Noordhuis)

* https: optimize createConnection() (Ryunosuke SATO)

* buffer: speed up base64 encoding by 20% (Ben Noordhuis)

* doc: Colorize API stabilitity index headers in docs (Luke Arduini)

* net: socket.readyState corrections (bentaber)

* http: Performance enhancements for http under streams2 (isaacs)

* stream: fix to emit end event on http.ClientResponse (Shigeki Ohtsu)

* stream: fix event handler leak in readstream pipe and unpipe (Andreas Madsen)

* build: Support ./configure --tag switch (Maciej Małecki)

* repl: don't touch `require.cache` (Nathan Rajlich)

* node: Emit 'exit' event when exiting for an uncaught exception (isaacs)


2012.12.21, Version 0.9.4 (Unstable), d86d83c75f6343b5368bb7bd328b4466a035e1d4

* streams: Update all streaming interfaces to use new classes (isaacs)

* node: remove idle gc (Ben Noordhuis)

* http: protect against response splitting attacks (Bert Belder)

* fs: Raise error when null bytes detected in paths (isaacs)

* fs: fix 'object is not a function' callback errors (Ben Noordhuis)

* fs: add autoClose=true option to fs.createReadStream (Farid Neshat)

* process: add getgroups(), setgroups(), initgroups() (Ben Noordhuis)

* openssl: optimized asm code on x86 and x64 (Bert Belder)

* crypto: fix leak in GetPeerCertificate (Fedor Indutny)

* add systemtap support (Jan Wynholds)

* windows: add ETW and PerfCounters support (Scott Blomquist)

* windows: fix normalization of UNC paths (Bert Belder)

* crypto: fix ssl error handling (Sergey Kholodilov)

* node: remove eio-emul.h (Ben Noordhuis)

* os: add os.endianness() function (Nathan Rajlich)

* readline: don't emit "line" events with a trailing '\n' char (Nathan Rajlich)

* build: add configure option to generate xcode build files (Timothy J Fontaine)

* build: allow linking against system libuv, cares, http_parser (Stephen Gallagher)

* typed arrays: add slice() support to ArrayBuffer (Anthony Pesch)

* debugger: exit and kill child on SIGTERM or SIGHUP (Fedor Indutny)

* url: url.format escapes delimiters in path and query (J. Lee Coltrane)


2012.10.24, Version 0.9.3 (Unstable), 1ed4c6776e4f52956918b70565502e0f8869829d

* V8: Upgrade to 3.13.7.4

* crypto: Default to buffers instead of binary strings (isaacs, Fedor Indutny)

* crypto: add getHashes() and getCiphers() (Ben Noordhuis)

* unix: add custom thread pool, remove libeio (Ben Noordhuis)

* util: make `inspect()` accept an "options" argument (Nathan Rajlich)

* https: fix renegotation attack protection (Ben Noordhuis)

* cluster: make 'listening' handler see actual port (Aaditya Bhatia)

* windows: use USERPROFILE to get the user's home dir (Bert Belder)

* path: add platform specific path delimiter (Paul Serby)

* http: add response.headersSent property (Pavel Lang)

* child_process: make .fork()'d child auto-exit (Ben Noordhuis)

* events: add 'removeListener' event (Ben Noordhuis)

* string_decoder: Add 'end' method, do base64 properly (isaacs)

* buffer: include encoding value in exception when invalid (Ricky Ng-Adam)

* http: make http.ServerResponse no longer emit 'end' (isaacs)

* streams: fix pipe is destructed by 'end' from destination (koichik)


2012.09.17, Version 0.9.2 (Unstable), 6e2055889091a424fbb5c500bc3ab9c05d1c28b4

* http_parser: upgrade to ad3b631

* openssl: upgrade 1.0.1c

* darwin: use FSEvents to watch directory changes (Fedor Indutny)

* unix: support missing API on NetBSD (Shigeki Ohtsu)

* unix: fix EMFILE busy loop (Ben Noordhuis)

* windows: un-break writable tty handles (Bert Belder)

* windows: map WSAESHUTDOWN to UV_EPIPE (Bert Belder)

* windows: make spawn with custom environment work again (Bert Belder)

* windows: map ERROR_DIRECTORY to UV_ENOENT (Bert Belder)

* tls, https: validate server certificate by default (Ben Noordhuis)

* tls, https: throw exception on missing key/cert (Ben Noordhuis)

* tls: async session storage (Fedor Indutny)

* installer: don't install header files (Ben Noordhuis)

* buffer: implement Buffer.prototype.toJSON() (Nathan Rajlich)

* buffer: added support for writing NaN and Infinity (koichik)

* http: make http.ServerResponse emit 'end' (Ben Noordhuis)

* build: ./configure --ninja (Ben Noordhuis, Timothy J Fontaine)

* installer: fix --without-npm (Ben Noordhuis)

* cli: make -p equivalent to -pe (Ben Noordhuis)

* url: Go much faster by using Url class (isaacs)


2012.08.28, Version 0.9.1 (Unstable), e6ce259d2caf338fec991c2dd447de763ce99ab7

* buffer: Add Buffer.isEncoding(enc) to test for valid encoding values (isaacs)

* Raise UV_ECANCELED on premature close. (Ben Noordhuis)

* Remove c-ares from libuv, move to a top-level node dependency (Bert Belder)

* ref/unref for all HandleWraps, timers, servers, and sockets (Timothy J Fontaine)

* addon: remove node-waf, superseded by node-gyp (Ben Noordhuis)

* child_process: emit error on exec failure (Ben Noordhuis)

* cluster: do not use internal server API (Andreas Madsen)

* constants: add O_DIRECT (Ian Babrou)

* crypto: add sync interface to crypto.pbkdf2() (Ben Noordhuis)

* darwin: emulate fdatasync() (Fedor Indutny)

* dgram: make .bind() always asynchronous (Ben Noordhuis)

* events: Make emitter.listeners() side-effect free (isaacs, Joe Andaverde)

* fs: Throw early on invalid encoding args (isaacs)

* fs: fix naming of truncate/ftruncate functions (isaacs)

* http: bubble up parser errors to ClientRequest (Brian White)

* linux: improve cpuinfo parser on ARM and MIPS (Ben Noordhuis)

* net: add support for IPv6 addresses ending in :: (Josh Erickson)

* net: support Server.listen(Pipe) (Andreas Madsen)

* node: don't scan add-on for "init" symbol (Ben Noordhuis)

* remove process.uvCounters() (Ben Noordhuis)

* repl: console writes to repl rather than process stdio (Nathan Rajlich)

* timers: implement setImmediate (Timothy J Fontaine)

* tls: fix segfault in pummel/test-tls-ci-reneg-attack (Ben Noordhuis)

* tools: Move gyp addon tools to node-gyp (Nathan Rajlich)

* unix: preliminary signal handler support (Ben Noordhuis)

* unix: remove dependency on ev_child (Ben Noordhuis)

* unix: work around darwin bug, don't poll() on pipe (Fedor Indutny)

* util: Formally deprecate util.pump() (Ben Noordhuis)

* windows: make active and closing handle state independent (Bert Belder)

* windows: report spawn errors to the exit callback (Bert Belder)

* windows: signal handling support with uv_signal_t (Bert Belder)


2012.07.20, Version 0.9.0 (Unstable), f9b237f478c372fd55e4590d7399dcd8f25f3603

* punycode: update to v1.1.1 (Mathias Bynens)

* c-ares: upgrade to 1.9.0 (Saúl Ibarra Corretgé)

* dns: ignore rogue DNS servers reported by windows (Saúl Ibarra Corretgé)

* unix: speed up uv_async_send() (Ben Noordhuis)

* darwin: get cpu model correctly on mac (Xidorn Quan)

* nextTick: Handle tick callbacks before any other I/O (isaacs)

* Enable color customization of `util.inspect` (Pavel Lang)

* tls: Speed and memory improvements (Fedor Indutny)

* readline: Use one history item for reentered line (Vladimir Beloborodov)

* Fix #3521 Make process.env more like a regular Object (isaacs)


2013.06.13, Version 0.8.25 (maintenance), 0b9bdb2bc7e1c872f0ea4713517fda22a4b0b202

* npm: Upgrade to 1.2.30

* child_process: fix handle delivery (Ben Noordhuis)


2013.06.04, Version 0.8.24 (maintenance), c1a1ab067721ea17ef7b05ec5c68b01321017f05

* npm: Upgrade to v1.2.24

* url: Properly parse certain oddly formed urls (isaacs)

* http: Don't try to destroy nonexistent sockets (isaacs)

* handle_wrap: fix NULL pointer dereference (Ben Noordhuis)


2013.04.09, Version 0.8.23 (maintenance), c67f8d0500fe15637a623eb759d2ad7eb9fb3b0b

* npm: Upgrade to v1.2.18

* http: Avoid EE warning on ECONNREFUSED handling (isaacs)

* tls: Re-enable check of CN-ID in cert verification (Tobias Müllerleile)

* child_process: fix sending utf-8 to child process (Ben Noordhuis)

* crypto: check key type in GetPeerCertificate() (Ben Noordhuis)

* win/openssl: mark assembled object files as seh safe (Bert Belder)

* windows/msi: fix msi build issue with WiX 3.7/3.8 (Raymond Feng)


2013.03.07, Version 0.8.22 (Stable), 67a4cb4fe8c2346e30ffb83f7178e205cc2dab33

* npm: Update to 1.2.14

* cluster: propagate bind errors (Ben Noordhuis)

* crypto: don't assert when calling Cipher#final() twice (Ben Noordhuis)

* build, windows: disable SEH (Ben Noordhuis)


2013.02.25, Version 0.8.21 (Stable), 530d8c05d4c546146f18e5ba811d7eb3b7b7c0c5

* http: Do not free the wrong parser on socket close (isaacs)

* http: Handle hangup writes more gently (isaacs)

* zlib: fix assert on bad input (Ben Noordhuis)

* test: add TAP output to the test runner (Timothy J Fontaine)

* unix: Handle EINPROGRESS from domain sockets (Ben Noordhuis)


2013.02.15, Version 0.8.20 (Stable), e10c75579b536581ddd7ae4e2c3bf8a9d550d343

* npm: Upgrade to v1.2.11

* http: Do not let Agent hand out destroyed sockets (isaacs)

* http: Raise hangup error on destroyed socket write (isaacs)

* http: protect against response splitting attacks (Bert Belder)


2013.02.06, Version 0.8.19 (Stable), 53978bdf420622ff0121c63c0338c9e7c2e60869

* npm: Upgrade to v1.2.10

* zlib: pass object size hint to V8 (Ben Noordhuis)

* zlib: reduce memory consumption, release early (Ben Noordhuis)

* buffer: slow buffer copy compatibility fix (Trevor Norris)

* zlib: don't assert on malformed dictionary (Ben Noordhuis)

* zlib: don't assert on missing dictionary (Ben Noordhuis)

* windows: better ipv6 support (Bert Belder)

* windows: add error mappings related to unsupported protocols (Bert Belder)

* windows: map ERROR_DIRECTORY to UV_ENOENT (Bert Belder)


2013.01.18, Version 0.8.18 (Stable), 2c4eef0d972838c51999d32c0d251857a713dc18

* npm: Upgrade to v1.2.2

* dns: make error message match errno (Dan Milon)

* tls: follow RFC6125 more stricly (Fedor Indutny)

* buffer: reject negative SlowBuffer offsets (Ben Noordhuis)

* install: add simplejson fallback (Chris Dent)

* http: fix "Cannot call method 'emit' of null" (Ben Noordhuis)


2013.01.09, Version 0.8.17 (Stable), c50c33e9397d7a0a8717e8ce7530572907c054ad

* npm: Upgrade to v1.2.0
  - peerDependencies (Domenic Denicola)
  - node-gyp v0.8.2 (Nathan Rajlich)
  - Faster installs from github user/project shorthands (Nathan Zadoks)

* typed arrays: fix 32 bit size/index overflow (Ben Noordhuis)

* http: Improve performance of single-packet responses (Ben Noordhuis)

* install: fix openbsd man page location (Ben Noordhuis)

* http: bubble up parser errors to ClientRequest (Brian White)


2012.12.13, Version 0.8.16 (Stable), 1c9c6277d5cfcaaac8569c0c8f7daa64292048a9

* npm: Upgrade to 1.1.69

* fs: fix WriteStream/ReadStream fd leaks (Ben Noordhuis)

* crypto: fix leak in GetPeerCertificate (Fedor Indutny)

* buffer: Don't double-negate numeric buffer arg (Trevor Norris)

* net: More accurate IP address validation and IPv6 dotted notation. (Joshua Erickson)


2012.11.26, Version 0.8.15 (Stable), fdf91afb494a7a2fff2913d817f589c191a2c88f

* npm: Upgrade to 1.1.66 (isaacs)

* linux: use /proc/cpuinfo for CPU frequency (Ben Noordhuis)

* windows: map WSAESHUTDOWN to UV_EPIPE (Ben Noordhuis)

* windows: map ERROR_GEN_FAILURE to UV_EIO (Bert Belder)

* unix: do not set environ unless one is provided (Charlie McConnell)

* domains: don't crash if domain is set to null (Bert Belder)

* windows: fix the x64 debug build (Bert Belder)

* net, tls: fix connect() resource leak (Ben Noordhuis)


2012.10.25, Version 0.8.14 (Stable), b00527fcf05c3d9f/b5d5d790f9472906a59fe218

* events: Don't clobber pre-existing _events obj in EE ctor (isaacs)


2012.10.25, Version 0.8.13 (Stable), ff4c974873f9a7cc6a5b042eb9b6389bb8dde6d6

* V8: Upgrade to 3.11.10.25

* npm: Upgrade to 1.1.65

* url: parse hostnames that start with - or _ (Ben Noordhuis)

* repl: Fix Windows 8 terminal issue (Bert Belder)

* typed arrays: use signed char for signed int8s (Aaron Jacobs)

* crypto: fix bugs in DiffieHellman (Ben Noordhuis)

* configure: turn on VFPv3 on ARMv7 (Ben Noordhuis)

* Re-enable OpenSSL UI for entering passphrases via tty (Ben Noordhuis)

* repl: ensure each REPL instance gets its own "context" (Nathan Rajlich)


2012.10.12, Version 0.8.12 (Stable), 38c72d4e29574dec5205bcf23c2a85efe65331a4

* npm: Upgrade to 1.1.63

* crypto: Reduce stability index to 2-Unstable (isaacs)

* windows: fix handle leak in uv_fs_utime (Bert Belder)

* windows: fix application crashed popup in debug version (Bert Belder)

* buffer: report proper retained size in profiler (Ben Noordhuis)

* buffer: fix byteLength with UTF-16LE (koichik)

* repl: make "end of input" JSON.parse() errors throw in the REPL (Nathan Rajlich)

* repl: make invalid RegExp modifiers throw in the REPL (Nathan Rajlich)

* http: handle multiple Proxy-Authenticate values (Willi Eggeling)


2012.09.27, Version 0.8.11 (Stable), e1f39468fa580c1e4cb15fac621f87944ee625dc

* fs: Fix stat() size reporting for large files (Ben Noordhuis)


2012.09.25, Version 0.8.10 (Stable), 0bc273da4fcaa79b209ed755ad249a3e7be626a6

* npm: Upgrade to 1.1.62

* repl: make invalid RegExps throw in the REPL (Nathan Rajlich)

* v8: loosen artificial mmap constraint (Bryan Cantrill)

* process: fix setuid() and setgid() error reporting (Ben Noordhuis)

* domain: Properly exit() on domain disposal (isaacs)

* fs: fix watchFile() missing deletion events (Ben Noordhuis)

* fs: fix assert in fs.watch() (Ben Noordhuis)

* fs: don't segfault on deeply recursive stat() (Ben Noordhuis)

* http: Remove timeout handler when data arrives (Frédéric Germain)

* http: make the client "res" object gets the same domain as "req" (Nathan Rajlich)

* windows: don't blow up when an invalid FD is used (Bert Belder)

* unix: map EDQUOT to UV_ENOSPC (Charlie McConnell)

* linux: improve /proc/cpuinfo parser (Ben Noordhuis)

* win/tty: reset background brightness when color is set to default (Bert Belder)

* unix: put child process stdio fds in blocking mode (Ben Noordhuis)

* unix: fix EMFILE busy loop (Ben Noordhuis)

* sunos: don't set TCP_KEEPALIVE (Ben Noordhuis)

* tls: Use slab allocator for memory management (Fedor Indutny)

* openssl: Use optimized assembly code for x86 and x64 (Bert Belder)


2012.09.11, Version 0.8.9 (Stable), b88c3902b241cf934e75443b934f2033ad3915b1

* v8: upgrade to 3.11.10.22

* GYP: upgrade to r1477

* npm: Upgrade to 1.1.61

* npm: Don't create world-writable files (isaacs)

* windows: fix single-accept mode for shared server sockets (Bert Belder)

* windows: fix uninitialized memory access in uv_update_time() (Bert Belder)

* windows: don't throw when a signal handler is attached (Bert Belder)

* unix: fix memory leak in udp (Ben Noordhuis)

* unix: map errno ESPIPE (Ben Noordhuis)

* unix, windows: fix memory corruption in fs-poll.c (Ben Noordhuis)

* sunos: fix os.cpus() on x86_64 (Ben Noordhuis)

* child process: fix processes with IPC channel don't emit 'close' (Bert Belder)

* build: add a "--dest-os" option to force a gyp "flavor" (Nathan Rajlich)

* build: set `process.platform` to "sunos" on SunOS (Nathan Rajlich)

* build: fix `make -j` fails after `make clean` (Bearice Ren)

* build: fix openssl configuration for "arm" builds (Nathan Rajlich)

* tls: support unix domain socket/named pipe in tls.connect (Shigeki Ohtsu)

* https: make https.get() accept a URL (koichik)

* http: respect HTTP/1.0 TE header (Ben Noordhuis)

* crypto, tls: Domainify setSNICallback, pbkdf2, randomBytes (Ben Noordhuis)

* stream.pipe: Don't call destroy() unless it's a function (isaacs)


2012.08.22, Version 0.8.8 (Stable), a299c97bbc701f4d460e91214d7bfe7a9589d361

* V8: upgrade to 3.11.10.19

* npm: upgrade to 1.1.59

* windows: fix uninitialized memory access in uv_update_time() (Bert Belder)

* unix, windows: fix memory corruption in fs-poll.c (Ben Noordhuis)

* unix: fix integer overflow in uv_hrtime (Tim Holy)

* sunos: fix uv_cpu_info() on x86_64 (Ben Noordhuis)

* tls: update default cipher list (Ben Noordhuis)

* unix: Fix llvm and older gcc duplicate symbol warnings (Bert Belder)

* fs: fix use after free in stat watcher (Ben Noordhuis)

* build: Fix using manually compiled gcc on OS X (Nathan Rajlich)

* windows: make junctions work again (Bert Belder)


2012.08.15, Version 0.8.7 (Stable), f640c5d35cba96634cd8176a525a1d876e361a61

* npm: Upgrade to 1.1.49

* website: download page (Golo Roden)

* crypto: fix uninitialized memory access in openssl (Ben Noordhuis)

* buffer, crypto: fix buffer decoding (Ben Noordhuis)

* build: compile with -fno-tree-vrp when gcc >= 4.0 (Ben Noordhuis)

* tls: handle multiple CN fields when verifying cert (Ben Noordhuis)

* doc: remove unused util from child_process (Kyle Robinson Young)

* build: rework -fvisibility=hidden detection (Ben Noordhuis)

* windows: don't duplicate invalid stdio handles (Bert Belder)

* windows: fix typos in process-stdio.c (Bert Belder)


2012.08.07, Version 0.8.6 (Stable), 0544a586ca6b6b900a42e164033dbf350765700a

* npm: Upgrade to v1.1.48

* Add 'make binary' to build binary tarballs for all Unixes (Nathan Rajlich)

* zlib: Emit 'close' on destroy(). (Dominic Tarr)

* child_process: Fix stdout=null when stdio=['pipe'] (Tyler Neylon)

* installer: prevent ETXTBSY errors (Ben Noordhuis)

* installer: honor --without-npm, default install path (Ben Noordhuis)

* net: make pause work with connecting sockets (Bert Belder)

* installer: fix cross-compile installs (Ben Noordhuis)

* net: fix .listen({fd:0}) (Ben Noordhuis)

* windows: map WSANO_DATA to UV_ENOENT (Bert Belder)


2012.08.02, Version 0.8.5 (Stable), 9b86a4453f0c76f2707a75c0b2343aba33ec63bc

* node: tag Encode and friends NODE_EXTERN (Ben Noordhuis)

* fs: fix ReadStream / WriteStream missing callback (Gil Pedersen)

* fs: fix readFileSync("/proc/cpuinfo") regression (Ben Noordhuis)

* installer: don't assume bash is installed (Ben Noordhuis)

* Report errors properly from --eval and stdin (isaacs)

* assert: fix throws() throws an error without message property (koichik)

* cluster: fix libuv assert in net.listen() (Ben Noordhuis)

* build: always link sunos builds with libumem (Trent Mick)

* build: improve armv7 / hard-float detection (Adam Malcontenti-Wilson)

* https: Use host header as effective servername (isaacs)

* sunos: work around OS bug to prevent fs.watch() from spinning (Bryan Cantrill)

* linux: fix 'two watchers, one path' segfault (Ben Noordhuis)

* windows: fix memory leaks in many fs functions (Bert Belder)

* windows: don't allow directories to be opened for writing/appending (Bert Belder)

* windows: make fork() work even when not all stdio handles are valid (Bert Belder)

* windows: make unlink() not remove mount points, and improve performance (Bert Belder)

* build: Sign pkg installer for OS X (isaacs)


2012.07.25, Version 0.8.4 (Stable), f98562fcd7d1cab573ca4dc1612157d6999befd4

* V8: Upgrade to 3.11.10.17

* npm: Upgrade to 1.1.45

* net: fix Socket({ fd: 42 }) api (Ben Noordhuis)

* readline: Remove event listeners on close (isaacs)

* windows: correctly prep long path for fs.exists(Sync) (Bert Belder)

* debugger: wake up the event loop when a debugger command is dispatched (Peter Rybin)

* tls: verify server's identity (Fedor Indutny)

* net: ignore socket.setTimeout(Infinity or NaN) (Fedor Indutny)


2012.07.19, Version 0.8.3 (Stable), 60bf2d6cb33e4ce55604f73889ab840a9de8bdab

* V8: upgrade to 3.11.10.15

* npm: Upgrade to 1.1.43

* net: fix net.Server.listen({fd:x}) error reporting (Ben Noordhuis)

* net: fix bogus errno reporting (Ben Noordhuis)

* build: Move npm shebang logic into an npm script (isaacs)

* build: fix add-on loading on freebsd (Ben Noordhuis)

* build: disable unsafe optimizations (Ben Noordhuis)

* build: fix spurious mksnapshot crashes for good (Ben Noordhuis)

* build: speed up genv8constants (Dave Pacheco)

* fs: make unwatchFile() remove a specific listener (Ben Noordhuis)

* domain: Remove first arg from intercepted fn (Toshihiro Nakamura)

* domain: Fix memory leak on error (isaacs)

* events: Fix memory leak from removeAllListeners (Nathan Rajlich)

* zlib: Fix memory leak in Unzip class. (isaacs)

* crypto: Fix memory leak in DecipherUpdate() (Ben Noordhuis)


2012.07.09, Version 0.8.2 (Stable), cc6084b9ac5cf1d4fe5e7165b71e8fc05d11be1f

* npm: Upgrade to 1.1.36

* readline: don't use Function#call() (Nathan Rajlich)

* Code cleanup to pass 'use strict' (Jonas Westerlund)

* module: add filename to require() json errors (TJ Holowaychuk)

* readline: fix for unicode prompts (Tim Macfarlane)

* timers: fix handling of large timeouts (Ben Noordhuis)

* repl: fix passing an empty line inserting "undefined" into the buffer (Nathan Rajlich)

* repl: fix crashes when buffering command (Maciej Małecki)

* build: rename strict_aliasing to node_no_strict_aliasing (Ben Noordhuis)

* build: disable -fstrict-aliasing for any gcc < 4.6.0 (Ben Noordhuis)

* build: detect cc version with -dumpversion (Ben Noordhuis)

* build: handle output of localized gcc or clang (Ben Noordhuis)

* unix: fix memory corruption in freebsd.c (Ben Noordhuis)

* unix: fix 'zero handles, one request' busy loop (Ben Noordhuis)

* unix: fix busy loop on unexpected tcp message (Ben Noordhuis)

* unix: fix EINPROGRESS busy loop (Ben Noordhuis)


2012.06.29, Version 0.8.1 (stable), 2134aa3d5c622fc3c3b02ccb713fcde0e0df479a

* V8: upgrade to v3.11.10.12

* npm: upgrade to v1.1.33
  - Support for parallel use of the cache folder
  - Retry on registry timeouts or network failures (Trent Mick)
  - Reduce 'engines' failures to a warning
  - Use new zsh completion if aviailable (Jeremy Cantrell)

* Fix #3577 Un-break require('sys')

* util: speed up formatting of large arrays/objects (Ben Noordhuis)

* windows: make fs.realpath(Sync) work with UNC paths (Bert Belder)

* build: fix --shared-v8 option (Ben Noordhuis)

* doc: `detached` is a boolean (Andreas Madsen)

* build: use proper python interpreter (Ben Noordhuis)

* build: expand ~ in `./configure --prefix=~/a/b/c` (Ben Noordhuis)

* build: handle CC env var with spaces (Gabriel de Perthuis)

* build: fix V8 build when compiling with gcc 4.5 (Ben Noordhuis)

* build: fix --shared-v8 option (Ben Noordhuis)

* windows msi: Fix icon issue which caused huge file size (Bert Belder)

* unix: assume that dlopen() may clobber dlerror() (Ben Noordhuis)

* sunos: fix memory corruption bugs (Ben Noordhuis)

* windows: better (f)utimes and (f)stat (Bert Belder)


2012.06.25, Version 0.8.0 (stable), 8b8a7a7f9b41e74e1e810d0330738ad06fc302ec

* V8: upgrade to v3.11.10.10

* npm: Upgrade to 1.1.32

* Deprecate iowatcher (Ben Noordhuis)

* windows: update icon (Bert Belder)

* http: Hush 'MUST NOT have a body' warnings to debug() (isaacs)

* Move blog.nodejs.org content into repository (isaacs)

* Fix #3503: stdin: resume() on pipe(dest) (isaacs)

* crypto: fix error reporting in SetKey() (Fedor Indutny)

* Add --no-deprecation and --trace-deprecation command-line flags (isaacs)

* fs: fix fs.watchFile() (Ben Noordhuis)

* fs: Fix fs.readfile() on pipes (isaacs)

* Rename GYP variable node_use_system_openssl to be consistent (Ryan Dahl)


2012.06.19, Version 0.7.12 (unstable), a72120190a8ffdbcd3d6ad2a2e6ceecd2087111e

* npm: Upgrade to 1.1.30
	- Improved 'npm init'
	- Fix the 'cb never called' error from 'oudated' and 'update'
	- Add --save-bundle|-B config
	- Fix isaacs/npm#2465: Make npm script and windows shims cygwin-aware
	- Fix isaacs/npm#2452 Use --save(-dev|-optional) in npm rm
	- `logstream` option to replace removed `logfd` (Rod Vagg)
	- Read default descriptions from README.md files

* Shims to support deprecated ev_* and eio_* methods (Ben Noordhuis)

* #3118 net.Socket: Delay pause/resume until after connect (isaacs)

* #3465 Add ./configure --no-ifaddrs flag (isaacs)

* child_process: add .stdin stream to forks (Fedor Indutny)

* build: fix `make install DESTDIR=/path` (Ben Noordhuis)

* tls: fix off-by-one error in renegotiation check (Ben Noordhuis)

* crypto: Fix diffie-hellman key generation UTF-8 errors (Fedor Indutny)

* node: change the constructor name of process from EventEmitter to process (Andreas Madsen)

* net: Prevent property access throws during close (Reid Burke)

* querystring: improved speed and code cleanup (Felix Böhm)

* sunos: fix assertion errors breaking fs.watch() (Fedor Indutny)

* unix: stat: detect sub-second changes (Ben Noordhuis)

* add stat() based file watcher (Ben Noordhuis)


2012.06.15, Version 0.7.11 (unstable), 5cfe0b86d5be266ef51bbba369c39e412ee51944

* V8: Upgrade to v3.11.10

* npm: Upgrade to 1.1.26

* doc: Improve cross-linking in API docs markdown (Ben Kelly)

* Fix #3425: removeAllListeners should delete array (Reid Burke)

* cluster: don't silently drop messages when the write queue gets big (Bert Belder)

* Add Buffer.concat method (isaacs)

* windows: make symlinks tolerant to forward slashes (Bert Belder)

* build: Add node.d and node.1 to installer (isaacs)

* cluster: rename worker.unqiueID to worker.id (Andreas Madsen)

* Windows: Enable ETW events on Windows for existing DTrace probes. (Igor Zinkovsky)

* test: bundle node-weak in test/gc so that it doesn't need to be downloaded (Nathan Rajlich)

* Make many tests pass on Windows (Bert Belder)

* Fix #3388 Support listening on file descriptors (isaacs)

* Fix #3407 Add os.tmpDir() (isaacs)

* Unbreak the snapshotted build on Windows (Bert Belder)

* Clean up child_process.kill throws (Bert Belder)

* crypto: make cipher/decipher accept buffer args (Ben Noordhuis)


2012.06.11, Version 0.7.10 (unstable), 12a32a48a30182621b3f8e9b9695d1946b53c131

* Roll V8 back to 3.9.24.31

* build: x64 target should always pass -m64 (Robert Mustacchi)

* add NODE_EXTERN to node::Start (Joel Brandt)

* repl: Warn about running npm commands (isaacs)

* slab_allocator: fix crash in dtor if V8 is dead (Ben Noordhuis)

* slab_allocator: fix leak of Persistent handles (Shigeki Ohtsu)

* windows/msi: add node.js prompt to startmenu (Jeroen Janssen)

* windows/msi: fix adding node to PATH (Jeroen Janssen)

* windows/msi: add start menu links when installing (Jeroen Janssen)

* windows: don't install x64 version into the 'program files (x86)' folder (Matt Gollob)

* domain: Fix #3379 domain.intercept no longer passes error arg to cb (Marc Harter)

* fs: make callbacks run in global context (Ben Noordhuis)

* fs: enable fs.realpath on windows (isaacs)

* child_process: expose UV_PROCESS_DETACHED as options.detached (Charlie McConnell)

* child_process: new stdio API for .spawn() method (Fedor Indutny)

* child_process: spawn().ref() and spawn().unref() (Fedor Indutny)

* Upgrade npm to 1.1.25
	- Enable npm link on windows
	- Properly remove sh-shim on Windows
	- Abstract out registry client and logger


2012.05.28, Version 0.7.9 (unstable), 782277f11a753ded831439ed826448c06fc0f356

* Upgrade V8 to 3.11.1

* Upgrade npm to 1.1.23

* uv: rework reference counting scheme (Ben Noordhuis)

* uv: add interface for joining external event loops (Bert Belder)

* repl, readline: Handle Ctrl+Z and SIGCONT better (Nathan Rajlich)

* fs: 64bit offsets for fs calls (Igor Zinkovsky)

* fs: add sync open flags 'rs' and 'rs+' (Kevin Bowman)

* windows: enable creating directory junctions with fs.symlink (Igor Zinkovsky, Bert Belder)

* windows: fix fs.lstat to properly detect symlinks. (Igor Zinkovsky)

* Fix #3270 Escape url.parse delims (isaacs)

* http: make http.get() accept a URL (Adam Malcontenti-Wilson)

* Cleanup vm module memory leakage (Marcel Laverdet)

* Optimize writing strings with Socket.write (Bert Belder)

* add support for CESU-8 and UTF-16LE encodings (koichik)

* path: add path.sep to get the path separator. (Yi, EungJun)

* net, http: add backlog parameter to .listen() (Erik Dubbelboer)

* debugger: support mirroring Date objects (Fedor Indutny)

* addon: add AtExit() function (Ben Noordhuis)

* net: signal localAddress bind failure in connect (Brian Schroeder)

* util: handle non-string return value in .inspect() (Alex Kocharin)


2012.04.18, Version 0.7.8 (unstable), c2b47097c0b483552efc1947c6766fa1128600b6

* Upgrade V8 to 3.9.24.9

* Upgrade OpenSSL to 1.0.0f

* Upgrade npm to 1.1.18

* Show licenses in Binary installers

* Domains (isaacs)

* readline: rename "end" to "close" (Nathan Rajlich)

* tcp: make getsockname() return address family as string (Shigeki Ohtsu)

* http, https: fix .setTimeout() (ssuda)

* os: add cross platform EOL character (Mustansir Golawala)

* typed arrays: unexport SizeOfArrayElementForType() (Aaron Jacobs)

* net: honor 'enable' flag in .setNoDelay() (Ben Noordhuis)

* child_process: emit error when .kill fails (Andreas Madsen)

* gyp: fix 'argument list too long' build error (Ben Noordhuis)

* fs.WriteStream: Handle modifications to fs.open (isaacs)

* repl, readline: Handle newlines better (Nathan Rajlich, Nathan Friedly)

* build: target OSX 10.5 when building on darwin (Nathan Rajlich)

* Fix #3052 Handle errors properly in zlib (isaacs)

* build: add support for DTrace and postmortem (Dave Pacheco)

* core: add reusable Slab allocator (Ben Noordhuis)


2012.03.30, Version 0.7.7 (unstable), 5cda2542fdb086f9fe5de889bea435a65e377dea

* Upgrade V8 to 3.9.24.7

* Upgrade npm to 1.1.15

* Handle Emoji characters properly (Erik Corry, Bert Belder)

* readline: migrate ansi/vt100 logic from tty to readline (Nathan Rajlich)

* readline: Fix multiline handling (Alex Kocharin)

* add a -i/--interactive flag to force the REPL (Nathan Rajlich)

* debugger: add breakOnException command (Fedor Indutny)

* cluster: kill workers when master dies (Andreas Madsen)

* cluster: add graceful disconnect support (Andreas Madsen)

* child_process: Separate 'close' event from 'exit' (Charlie McConnell)

* typed arrays: add Uint8ClampedArray (Mikael Bourges-Sevenier)

* buffer: Fix byte alignment issues (Ben Noordhuis, Erik Lundin)

* tls: fix CryptoStream.setKeepAlive() (Shigeki Ohtsu)

* Expose http parse error codes (Felix Geisendörfer)

* events: don't delete the listeners array (Ben Noordhuis, Nathan Rajlich)

* process: add process.config to view node's ./configure settings (Nathan Rajlich)

* process: process.execArgv to see node's arguments (Micheil Smith)

* process: fix process.title setter (Ben Noordhuis)

* timers: handle negative or non-numeric timeout values (Ben Noordhuis)


2012.03.13, Version 0.7.6 (unstable), f06abda6f58e517349d1b63a2cbf5a8d04a03505

* Upgrade v8 to 3.9.17

* Upgrade npm to 1.1.8
  - Add support for os/cpu fields in package.json (Adam Blackburn)
  - Automatically node-gyp packages containing a binding.gyp
  - Fix failures unpacking in UNC shares
  - Never create un-listable directories
  - Handle cases where an optionalDependency fails to build

* events: newListener emit correct fn when using 'once' (Roly Fentanes)

* url: Ignore empty port component (Łukasz Walukiewicz)

* module: replace 'children' array (isaacs)

* tls: parse multiple values of a key in ssl certificate (Sambasiva Suda)

* cluster: support passing of named pipes (Ben Noordhuis)

* Windows: include syscall in fs errors (Bert Belder)

* http: #2888 Emit end event only once (Igor Zinkovsky)

* readline: add multiline support (Rlidwka)

* process: add `process.hrtime()` (Nathan Rajlich)

* net, http, https: add localAddress option (Dmitry Nizovtsev)

* addon improvements (Nathan Rajlich)

* build improvements (Ben Noordhuis, Sadique Ali, T.C. Hollingsworth, Nathan Rajlich)

* add support for "SEARCH" request methods (Nathan Rajlich)

* expose the zlib and http_parser version in process.versions (Nathan Rajlich)


2012.02.23, Version 0.7.5 (unstable), d384b8b0d2ab7f05465f0a3e15fe20b4e25b5f86

* startup speed improvements (Maciej Małecki)

* crypto: add function getDiffieHellman() (Tomasz Buchert)

* buffer: support decoding of URL-safe base64 (Ben Noordhuis)

* Make QueryString.parse() even faster (Brian White)

* url: decode url entities in auth section (Ben Noordhuis)

* http: support PURGE request method (Ben Noordhuis)

* http: Generate Date headers on responses (Mark Nottingham)

* Fix #2762: Add callback to close function. (Mikeal Rogers)

* dgram: fix out-of-bound memory read (Ben Noordhuis)

* repl: add automatic loading of built-in libs (Brandon Benvie)

* repl: remove double calls where possible (Fedor Indutny)

* Readline improvements. Related: #2737 #2756 (Colton Baker)

* build: disable -fomit-frame-pointer on solaris (Dave Pacheco)

* build: arch detection improvements (Nathan Rajlich)

* build: Make a fat binary for the OS X `make pkg`. (Nathan Rajlich)

* jslint src/ and lib/ on 'make test' (isaacs)



2012.02.14, Version 0.7.4 (unstable), de21de920cf93ec40736ada3792a7f85f3eadeda

* Upgrade V8 to 3.9.5

* Upgrade npm to 1.1.1

* build: Detect host_arch better (Karl Skomski)

* debugger: export `debug_port` to `process` (Fedor Indutny)

* api docs: CSS bug fixes (isaacs)

* build: use -fPIC for native addons on UNIX (Nathan Rajlich)

* Re-add top-level v8::Locker (Marcel Laverdet)

* Move images out of the dist tarballs (isaacs)

* libuv: Remove uv_export and uv_import (Ben Noordhuis)

* build: Support x64 build on Windows (Igor Zinkovsky)


2012.02.07, Version 0.7.3 (unstable), 99059aad8d654acda4abcfaa68df182b50f2ec90

* Upgrade V8 to 3.9.2

* Revert support for isolates. (Ben Noordhuis)

* cluster: Cleanup docs, event handling, and process.disconnect (Andreas Madsen)

* gyp_addon: link with node.lib on Windows (Nathan Rajlich)

* http: fix case where http-parser is freed twice (koichik)

* Windows: disable RTTI and exceptions (Bert Belder)


2012.02.01, Version 0.7.2 (unstable), ec79acb3a6166e30f0bf271fbbfda1fb575b3321

* Update V8 to 3.8.9

* Support for sharing streams across Isolates (Igor Zinkovsky)

* #2636 - Fix case where http_parsers are freed too early (koichik)

* url: Support for IPv6 addresses in URLs (Łukasz Walukiewicz)

* child_process: Add disconnect() method to child processes (Andreas Madsen)

* fs: add O_EXCL support, exclusive open file (Ben Noordhuis)

* fs: more specific error messages (Tj Holowaychuk)

* tty: emit 'unknown' key event if key sequence not found (Dan VerWeire, Nathan Rajlich)

* build: compile release build too if BUILDTYPE=Debug (Ben Noordhuis)

* module: fix --debug-brk on symlinked scripts (Fedor Indutny)

* zlib: fix `Failed to set dictionary` issue (Fedor Indutny)

* waf: predict target arch for OS X (Fedor Indutny)


2012.01.23, Version 0.7.1 (unstable), a74354735ab5d5b0fa35a1e4ff7e653757d2069b

* Update V8 to 3.8.8

* Install node-waf by default (Fedor Indutny)

* crypto: Add ability to turn off PKCS padding (Ingmar Runge)

* v8: implement VirtualMemory class on SunOS (Ben Noordhuis)

* Add cluster.setupMaster (Andreas Madsen)

* move `path.exists*` to `fs.exists*` (Maciej Małecki)

* typed arrays: set class name (Ben Noordhuis)

* libuv bug fixes (Igor Zinkovsky, Ben Noordhuis, Dan VerWeire)


2012.01.16, Version 0.7.0 (unstable), 9cc55dca6f67a6096c858b841c677b0593404321

* Upgrade V8 to 3.8.6

* Use GYP build system on unix (Ben Noordhuis)

* Experimenetal isolates support (Ben Noordhuis)

* Improvements to Cluster API (Andreas Madsen)

* Use isolates for internal debugger (Fedor Indutny)

* Bug fixes


2012.07.10 Version 0.6.20 (maintenance), 952e513379169ec1b40909d1db056e9bf4294899

* npm: Upgrade to 1.1.37 (isaacs)

* benchmark: Backport improvements made in master (isaacs)

* build: always link with -lz (Trent Mick)

* core: use proper #include directives (Ben Noordhuis)

* cluster: don't silently drop messages when the write queue gets big (Bert Belder)

* windows: don't print error when GetConsoleTitleW returns an empty string (Bert Belder)


2012.06.06 Version 0.6.19 (stable), debf552ed2d4a53957446e82ff3c52a8182d5ff4

* npm: upgrade to 1.1.24

* fs: no end emit after createReadStream.pause() (Andreas Madsen)

* vm: cleanup module memory leakage (Marcel Laverdet)

* unix: fix loop starvation under high network load (Ben Noordhuis)

* unix: remove abort() in ev_unref() (Ben Noordhuis)

* windows/tty: never report error after forcibly aborting line-buffered read (Bert Belder)

* windows: skip GetFileAttributes call when opening a file (Bert Belder)


2012.05.15 Version 0.6.18 (stable), 4bc1d395de6abed2cf1e4d0b7b3a1480a21c368f

* windows: skip GetFileAttributes call when opening a file (Bert Belder)

* crypto: add PKCS12/PFX support (Sambasiva Suda)

* #3240: child_process: delete NODE_CHANNEL_FD from env in spawn (Ben Noordhuis)

* windows: add test for path.normalize with UNC paths (Bert Belder)

* windows: make path.normalize convert all slashes to backslashes (Bert Belder)

* fs: Automatically close FSWatcher on error (Bert Belder)

* #3258: fs.ReadStream.pause() emits duplicate data event (koichik)

* pipe_wrap: don't assert() on pipe accept errors (Ben Noordhuis)

* Better exception output for module load and process.nextTick (Felix Geisendörfer)

* zlib: fix error reporting (Ben Noordhuis)

* http: Don't destroy on timeout (isaacs)

* #3231: http: Don't try to emit error on a null'ed req object (isaacs)

* #3236: http: Refactor ClientRequest.onSocket (isaacs)


2012.05.04 Version 0.6.17 (stable), 4ced23deaf36493f4303a18f6fdce768c58becc0

* Upgrade npm to 1.1.21

* uv: Add support for EROFS errors (Ben Noordhuis, Maciej Małecki)

* uv: Add support for EIO and ENOSPC errors (Fedor Indutny)

* windows: Add support for EXDEV errors (Bert Belder)

* http: Fix client memory leaks (isaacs, Vincent Voyer)

* fs: fix file descriptor leak in sync functions (Ben Noordhuis)

* fs: fix ReadStream / WriteStream double close bug (Ben Noordhuis)


2012.04.30 Version 0.6.16 (stable), a1d193963ddc80a27da5da01b59751e14e33d1d6

* Upgrade V8 to 3.6.6.25

* Upgrade npm to 1.1.19

* Windows: add mappings for UV_ENOENT (Bert Belder)

* linux: add IN_MOVE_SELF to inotify event mask (Ben Noordhuis)

* unix: call pipe handle connection cb on accept() error (Ben Noordhuis)

* unix: handle EWOULDBLOCK (Ben Noordhuis)

* map EWOULDBLOCK to UV_EAGAIN (Ben Noordhuis)

* Map ENOMEM to UV_ENOMEM (isaacs)

* Child process: support the `gid` and `uid` options (Bert Belder)

* test: cluster: add worker death event test (Ben Noordhuis)

* typo in node_http_parser (isaacs)

* http_parser: Eat CRLF between requests, even on connection:close. (Ben Noordhuis)

* don't check return value of unsetenv (Ben Noordhuis)


2012.04.09 Version 0.6.15 (stable), f160a45b254e591eb33716311c92be533c6d86c4

* Update npm to 1.1.16

* Show licenses in binary installers.

* unix: add uv_fs_read64, uv_fs_write64 and uv_fs_ftruncate64 (Ben Noordhuis)

* add 64bit offset fs functions (Igor Zinkovsky)

* windows: don't report ENOTSOCK when attempting to bind an udp handle twice (Bert Belder)

* windows: backport pipe-connect-to-file fixes from master (Bert Belder)

* windows: never call fs event callbacks after closing the watcher (Bert Belder)

* fs.readFile: don't make the callback before the fd is closed (Bert Belder)

* windows: use 64bit offsets for uv_fs apis (Igor Zinkovsky)

* Fix #2061: segmentation fault on OS X due to stat size mismatch (Ben Noordhuis)


2012.03.22 Version 0.6.14 (stable), e513ffef7549a56a5af728e1f0c2c0c8f290518a

* net: don't crash when queued write fails (Igor Zinkovsky)

* sunos: fix EMFILE on process.memoryUsage() (Bryan Cantrill)

* crypto: fix compile-time error with openssl 0.9.7e (Ben Noordhuis)

* unix: ignore ECONNABORTED errors from accept() (Ben Noordhuis)

* Add UV_ENOSPC and mappings to it (Bert Belder)

* http-parser: Fix response body is not read (koichik)

* Upgrade npm to 1.1.12
  - upgrade node-gyp to 0.3.7
  - work around AV-locked directories on Windows
  - Fix isaacs/npm#2293 Don't try to 'uninstall' /
  - Exclude symbolic links from packages.
  - Fix isaacs/npm#2275 Spurious 'unresolvable cycle' error.
  - Exclude/include dot files as if they were normal files


2012.03.15 Version 0.6.13 (stable), 9f7f86b534f8556290eb8cad915984ff4ca54996

* Windows: Many libuv test fixes (Bert Belder)

* Windows: avoid uv_guess_handle crash in when fd < 0 (Bert Belder)

* Map EBUSY and ENOTEMPTY errors (Bert Belder)

* Windows: include syscall in fs errors (Bert Belder)

* Fix fs.watch ENOSYS on Linux kernel version mismatch (Ben Noordhuis)

* Update npm to 1.1.9
  - upgrade node-gyp to 0.3.5 (Nathan Rajlich)
  - Fix isaacs/npm#2249 Add cache-max and cache-min configs
  - Properly redirect across https/http registry requests
  - log config usage if undefined key in set function (Kris Windham)
  - Add support for os/cpu fields in package.json (Adam Blackburn)
  - Automatically node-gyp packages containing a binding.gyp
  - Fix failures unpacking in UNC shares
  - Never create un-listable directories
  - Handle cases where an optionalDependency fails to build


2012.03.02 Version 0.6.12 (stable), 48a2d34cfe6b7e1c9d15202a4ef5e3c82d1fba35

* Upgrade V8 to 3.6.6.24

* dtrace ustack helper improvements (Dave Pacheco)

* API Documentation refactor (isaacs)

* #2827 net: fix race write() before and after connect() (koichik)

* #2554 #2567 throw if fs args for 'start' or 'end' are strings (AJ ONeal)

* punycode: Update to v1.0.0 (Mathias Bynens)

* Make a fat binary for the OS X pkg (isaacs)

* Fix hang on accessing process.stdin (isaacs)

* repl: make tab completion work on non-objects (Nathan Rajlich)

* Fix fs.watch on OS X (Ben Noordhuis)

* Fix #2515 nested setTimeouts cause premature process exit (Ben Noordhuis)

* windows: fix time conversion in stat (Igor Zinkovsky)

* windows: fs: handle EOF in read (Brandon Philips)

* windows: avoid IOCP short-circuit on non-ifs lsps (Igor Zinkovsky)

* Upgrade npm to 1.1.4 (isaacs)
  - windows fixes
  - Bundle nested bundleDependencies properly
  - install: support --save with url install targets
  - shrinkwrap: behave properly with url-installed modules
  - support installing uncompressed tars or single file modules from urls etc.
  - don't run make clean on rebuild
  - support HTTPS-over-HTTP proxy tunneling


2012.02.17 Version 0.6.11 (stable), 1eb1fe32250fc88cb5b0a97cddf3e02be02e3f4a

* http: allow multiple WebSocket RFC6455 headers (Einar Otto Stangvik)

* http: allow multiple WWW-Authenticate headers (Ben Noordhuis)

* windows: support unicode argv and environment variables (Bert Belder)

* tls: mitigate session renegotiation attacks (Ben Noordhuis)

* tcp, pipe: don't assert on uv_accept() errors (Ben Noordhuis)

* tls: Allow establishing secure connection on the existing socket (koichik)

* dgram: handle close of dgram socket before DNS lookup completes (Seth Fitzsimmons)

* windows: Support half-duplex pipes (Igor Zinkovsky)

* build: disable omit-frame-pointer on solaris systems (Dave Pacheco)

* debugger: fix --debug-brk (Ben Noordhuis)

* net: fix large file downloads failing (koichik)

* fs: fix ReadStream failure to read from existing fd (Christopher Jeffrey)

* net: destroy socket on DNS error (Stefan Rusu)

* dtrace: add missing translator (Dave Pacheco)

* unix: don't flush tty on switch to raw mode (Ben Noordhuis)

* windows: reset brightness when reverting to default text color (Bert Belder)

* npm: update to 1.1.1
  - Update which, fstream, mkdirp, request, and rimraf
  - Fix #2123 Set path properly for lifecycle scripts on windows
  - Mark the root as seen, so we don't recurse into it. Fixes #1838. (Martin Cooper)


2012.02.02, Version 0.6.10 (stable), 051908e023f87894fa68f5b64d0b99a19a7db01e

* Update V8 to 3.6.6.20

* Add npm msysgit bash shim to msi installer (isaacs)

* buffers: fix intermittent out of bounds error (Ben Noordhuis)

* buffers: honor length argument in base64 decoder (Ben Noordhuis)

* windows: Fix path.exists regression (Bert Belder)

* Make QueryString.parse run faster (Philip Tellis)

* http: avoid freeing http-parser objects too early (koichik)

* timers: add v0.4 compatibility hack (Ben Noordhuis)

* Proper EPERM error code support (Igor Zinkovsky, Brandon Philips)

* dgram: Implement udp multicast methods on windows (Bert Belder)


2012.01.27, Version 0.6.9 (stable), f19e20d33f57c4d2853aaea7d2724d44f3b0012f

* dgram: Bring back missing functionality for Unix (Dan VerWeire, Roman Shtylman, Ben Noordhuis)
  - Note: Windows UDP support not yet complete.

* http: Fix parser memory leak (koichik)

* zlib: Fix #2365 crashes on invalid input (Nicolas LaCasse)

* module: fix --debug-brk on symlinked scripts (Fedor Indutny)

* Documentation Restyling (Matthew Fitzsimmons)

* Update npm to 1.1.0-3 (isaacs)

* Windows: fix regression in stat() calls to C:\ (Bert Belder)


2012.01.19, Version 0.6.8 (stable), d18cebaf8a7ac701dabd71a3aa4eb0571db6a645

* Update V8 to 3.6.6.19

* Numeric key hash collision fix for V8 (Erik Corry, Fedor Indutny)

* Add missing TTY key translations for F1-F5 on Windows (Brandon Benvie)

* path.extname bugfix with . and .. paths (Bert Belder)

* cluster: don't always kill the master on uncaughtException (Ben Noordhuis)

* Update npm to 1.1.0-2 (isaacs)

* typed arrays: set class name (Ben Noordhuis)

* zlib binding cleanup (isaacs, Bert Belder)

* dgram: use slab memory allocator (Michael Bernstein)

* fix segfault #2473

* #2521 60% improvement in fs.stat on Windows (Igor Zinkovsky)


2012.01.06, Version 0.6.7 (stable), d5a189acef14a851287ee555f7a39431fe276e1c

* V8 hash collision fix (Breaks MIPS) (Bert Belder, Erik Corry)

* Upgrade V8 to 3.6.6.15

* Upgrade npm to 1.1.0-beta-10 (isaacs)

* many doc updates (Ben Noordhuis, Jeremy Martin, koichik, Dave Irvine,
  Seong-Rak Choi, Shannen, Adam Malcontenti-Wilson, koichik)

* Fix segfault in node_http_parser.cc

* dgram, timers: fix memory leaks (Ben Noordhuis, Yoshihiro Kikuchi)

* repl: fix repl.start not passing the `ignoreUndefined` arg (Damon Oehlman)

* #1980: Socket.pause null reference when called on a closed Stream (koichik)

* #2263: XMLHttpRequest piped in a writable file stream hang (koichik)

* #2069: http resource leak (koichik)

* buffer.readInt global pollution fix (Phil Sung)

* timers: fix performance regression (Ben Noordhuis)

* #2308, #2246: node swallows openssl error on request (koichik)

* #2114: timers: remove _idleTimeout from item in .unenroll() (James Hartig)

* #2379: debugger: Request backtrace w/o refs (Fedor Indutny)

* simple DTrace ustack helper (Dave Pacheco)

* crypto: rewrite HexDecode without snprintf (Roman Shtylman)

* crypto: don't ignore DH init errors (Ben Noordhuis)


2011.12.14, Version 0.6.6 (stable), 9a059ea69e1f6ebd8899246682d8ca257610b8ab

* npm update to 1.1.0-beta-4 (Isaac Z. Schlueter)

* cli: fix output of --help (Ben Noordhuis)

* new website

* pause/resume semantics for stdin (Isaac Z. Schlueter)

* Travis CI integration (Maciej Małecki)

* child_process: Fix bug regarding closed stdin (Ben Noordhuis)

* Enable upgrades in MSI. (Igor Zinkovsky)

* net: Fixes memory leak (Ben Noordhuis)

* fs: handle fractional or NaN ReadStream buffer size (Ben Noordhuis)

* crypto: fix memory leaks in PBKDF2 error path (Ben Noordhuis)


2011.12.04, Version 0.6.5 (stable), 6cc94db653a2739ab28e33b2d6a63c51bd986a9f

* npm workaround Windows antivirus software (isaacs)

* Upgrade V8 to 3.6.6.11


2011.12.02, Version 0.6.4 (stable), 9170077f13e5e5475b23d1d3c2e7f69bfe139727

* doc improvements (Kyle Young, Tim Oxley, Roman Shtylman, Mathias Bynens)

* upgrade bundled npm (Isaac Schlueter)

* polish Windows installer (Igor Zinkovsky, Isaac Schlueter)

* punycode: upgrade to v0.2.1 (Mathias Bynens)

* build: add –without-npm flag to configure script

* sys: deprecate module some more, print stack trace if NODE_DEBUG=sys

* cli: add -p switch, prints result of –eval

* #1997: fix Blowfish ECB encryption and decryption (Ingmar Runge)

* #2223: fix socket ‘close’ event being emitted twice

* #2224: fix RSS memory usage > 4 GB reporting (Russ Bradberry)

* #2225: fix util.inspect() object stringification bug (Nathan Rajlich)


2011.11.25, Version 0.6.3 (stable), b159c6d62e5756d3f8847419d29c6959ea288b56

* #2083 Land NPM in Node. It is included in packages/installers and installed
  on `make install`.

* #2076 Add logos to windows installer.

* #1711 Correctly handle http requests without headers. (Ben Noordhuis,
  Felix Geisendörfer)

* TLS: expose more openssl SSL context options and constants. (Ben Noordhuis)

* #2177 Windows: don't kill UDP socket when a packet fails to reach its
  destination. (Bert Belder)

* Windows: support paths longer than 260 characters. (Igor Zinkovsky)

* Windows: correctly resolve drive-relative paths. (Bert Belder)

* #2166 Don't leave file descriptor open after lchmod. (Isaac Schlueter)

* #2084 Add OS X .pkg build script to make file.

* #2160 Documentation improvements. (Ben Noordhuis)


2011.11.18, Version 0.6.2 (stable), a4402f0b2e410b19375a1d5c5fb7fe7f66f3c7f8

* doc improvements (Artur Adib, Trevor Burnham, Ryan Emery, Trent Mick)

* timers: remember extra setTimeout() arguments when timeout==0

* punycode: use Mathias Bynens's punycode library, it's more compliant

* repl: improved tab completion (Ryan Emery)

* buffer: fix range checks in .writeInt() functions (Lukasz Walukiewicz)

* tls: make cipher list configurable

* addons: make Buffer and ObjectWrap visible to Windows add-ons (Bert Belder)

* crypto: add PKCS#1 a.k.a RSA public key verification support

* windows: fix stdout writes when redirected to nul

* sunos: fix build on Solaris and Illumos

* Upgrade V8 to 3.6.6.8


2011.11.11, Version 0.6.1 (stable), 170f2addb2dd0c625bc4a6d461e89a31ad68b79b

* doc improvements (Eric Lovett, Ben Noordhuis, Scott Anderson, Yoji SHIDARA)

* crypto: make thread-safe (Ben Noordhuis)

* fix process.kill error object

* debugger: correctly handle source with multi-byte characters (Shigeki Ohtsu)

* make stdout and stderr non-destroyable (Igor Zinkovsky)

* fs: don't close uninitialized fs.watch handle (Ben Noordhuis)

* #2026 fix man page install on BSDs (Ben Noordhuis)

* #2040 fix unrecognized errno assert in uv_err_name

* #2043 fs: mkdir() should call callback if mode is omitted

* #2045 fs: fix fs.realpath on windows to return on error (Benjamin Pasero)

* #2047 minor cluster improvements

* #2052 readline get window columns correctly

* Upgrade V8 to 3.6.6.7


2011.11.04, Version 0.6.0 (stable), 865b077819a9271a29f982faaef99dc635b57fbc

* print undefined on undefined values in REPL (Nathan Rajlich)

* doc improvements (koichik, seebees, bnoordhuis,
  Maciej Małecki, Jacob Kragh)

* support native addon loading in windows (Bert Belder)

* rename getNetworkInterfaces() to networkInterfaces() (bnoordhuis)

* add pending accepts knob for windows (igorzi)

* http.request(url.parse(x)) (seebees)

* #1929 zlib Respond to 'resume' events properly (isaacs)

* stream.pipe: Remove resume and pause events

* test fixes for windows (igorzi)

* build system improvements (bnoordhuis)

* #1936 tls: does not emit 'end' from EncryptedStream (koichik)

* #758 tls: add address(), remoteAddress/remotePort

* #1399 http: emit Error object after .abort() (bnoordhuis)

* #1999 fs: make mkdir() default to 0777 permissions (bnoordhuis)

* #2001 fix pipe error codes

* #2002 Socket.write should reset timeout timer

* stdout and stderr are blocking when associated with file too.

* remote debugger support on windows (Bert Belder)

* convenience methods for zlib (Matt Robenolt)

* process.kill support on windows (igorzi)

* process.uptime() support on windows (igorzi)

* Return IPv4 addresses before IPv6 addresses from getaddrinfo

* util.inspect improvements (Nathan Rajlich)

* cluster module api changes

* Downgrade V8 to 3.6.6.6


2011.10.21, Version 0.5.10 (unstable), 220e61c1f65bf4db09699fcf6399c0809c0bc446

* Remove cmake build system, support for Cygwin, legacy code base,
	process.ENV, process.ARGV, process.memoryUsage().vsize, os.openOSHandle

* Documentation improvments (Igor Zinkovsky, Bert Belder, Ilya Dmitrichenko,
koichik, Maciej Małecki, Guglielmo Ferri, isaacs)

* Performance improvements (Daniel Ennis, Bert Belder, Ben Noordhuis)

* Long process.title support (Ben Noordhuis)

* net: register net.Server callback only once (Simen Brekken)

* net: fix connect queue bugs (Ben Noordhuis)

* debugger: fix backtrace err handling (Fedor Indutny)

* Use getaddrinfo instead of c-ares for dns.lookup

* Emit 'end' from crypto streams on close

* #1902 buffer: use NO_NULL_TERMINATION flag (koichik)

* #1907 http: Added support for HTTP PATCH verb (Thomas Parslow)

* #1644 add GetCPUInfo on windows (Karl Skomski)

* #1484, #1834, #1482, #771 Don't use a separate context for the repl.
  (isaacs)

* #1882 zlib Update 'availOutBefore' value, and test (isaacs)

* #1888 child_process.fork: don't modify args (koichik)

* #1516 tls: requestCert unusable with Firefox and Chrome (koichik)

* #1467 tls: The TLS API is inconsistent with the TCP API (koichik)

* #1894 net: fix error handling in listen() (koichik)

* #1860 console.error now goes through uv_tty_t

* Upgrade V8 to 3.7.0

* Upgrade GYP to r1081


2011.10.10, Version 0.5.9 (unstable), 3bd9b08fb125b606f97a4079b147accfdeebb07d

* fs.watch interface backed by kqueue, inotify, and ReadDirectoryChangesW
  (Igor Zinkovsky, Ben Noordhuis)

* add dns.resolveTxt (Christian Tellnes)

* Remove legacy http library (Ben Noordhuis)

* child_process.fork returns and works on Windows. Allows passing handles.
  (Igor Zinkovsky, Bert Belder)

* #1774 Lint and clean up for --harmony_block_scoping (Tyler Larson, Colton
  Baker)

* #1813 Fix ctrl+c on Windows (Bert Belder)

* #1844 unbreak --use-legacy (Ben Noordhuis)

* process.stderr now goes through libuv. Both process.stdout and
  process.stderr are blocking when referencing a TTY.

* net_uv performance improvements (Ben Noordhuis, Bert Belder)


2011.09.30, Version 0.5.8 (unstable), 7cc17a0cea1d25188c103745a7d0c24375e3a609

* zlib bindings (isaacs)

* Windows supports TTY ANSI escape codes (Bert Belder)

* Debugger improvements (Fedor Indutny)

* crypto: look up SSL errors with ERR_print_errors() (Ben Noordhuis)

* dns callbacks go through MakeCallback now

* Raise an error when a malformed package.json file is found. (Ben Leslie)

* buffers: handle bad length argument in constructor (Ben Noordhuis)

* #1726, unref process.stdout

* Doc improvements (Ben Noordhuis, Fedor Indutny, koichik)

* Upgrade libuv to fe18438


2011.09.16, Version 0.5.7 (unstable), 558241166c4f3c516e5a448e676db0b57119212f

* Upgrade V8 to 3.6.4

* Improve Windows compatibility

* Documentation improvements

* Debugger and REPL improvements (Fedor Indutny)

* Add legacy API support: net.Stream(fd), process.stdout.writable,
  process.stdout.fd

* Fix mkdir EEXIST handling (isaacs)

* Use net_uv instead of net_legacy for stdio

* Do not load readline from util.inspect

* #1673 Fix bug related to V8 context with accessors (Fedor Indutny)

* #1634 util: Fix inspection for Error (koichik)

* #1645 fs: Add positioned file writing feature to fs.WriteStream (Thomas
  Shinnick)

* #1637 fs: Unguarded fs.watchFile cache statWatchers checking fixed (Thomas
  Shinnick)

* #1695 Forward customFds to ChildProcess.spawn

* #1707 Fix hasOwnProperty security problem in querystring (isaacs)

* #1719 Drain OpenSSL error queue


2011.09.08, Version 0.5.6 (unstable), b49bec55806574a47403771bce1ee379c2b09ca2

* #345, #1635, #1648 Documentation improvements (Thomas Shinnick,
  Abimanyu Raja, AJ ONeal, Koichi Kobayashi, Michael Jackson, Logan Smyth,
  Ben Noordhuis)

* #650 Improve path parsing on windows (Bert Belder)

* #752 Remove headers sent check in OutgoingMessage.getHeader()
  (Peter Lyons)

* #1236, #1438, #1506, #1513, #1621, #1640, #1647 Libuv-related bugs fixed
  (Jorge Chamorro Bieling, Peter Bright, Luis Lavena, Igor Zinkovsky)

* #1296, #1612 crypto: Fix BIO's usage. (Koichi Kobayashi)

* #1345 Correctly set socket.remoteAddress with libuv backend (Bert Belder)

* #1429 Don't clobber quick edit mode on windows (Peter Bright)

* #1503 Make libuv backend default on unix, override with `node --use-legacy`

* #1565 Fix fs.stat for paths ending with \ on windows (Igor Zinkovsky)

* #1568 Fix x509 certificate subject parsing (Koichi Kobayashi)

* #1586 Make socket write encoding case-insensitive (Koichi Kobayashi)

* #1591, #1656, #1657 Implement fs in libuv, remove libeio and pthread-win32
  dependency on windows (Igor Zinkovsky, Ben Noordhuis, Ryan Dahl,
  Isaac Schlueter)

* #1592 Don't load-time link against CreateSymbolicLink on windows
  (Peter Bright)

* #1601 Improve API consistency when dealing with the socket underlying a HTTP
  client request (Mikeal Rogers)

* #1610 Remove DigiNotar CA from trusted list (Isaac Schlueter)

* #1617 Added some win32 os functions (Karl Skomski)

* #1624 avoid buffer overrun with 'binary' encoding (Koichi Kobayashi)

* #1633 make Buffer.write() always set _charsWritten (Koichi Kobayashi)

* #1644 Windows: set executables to be console programs (Peter Bright)

* #1651 improve inspection for sparse array (Koichi Kobayashi)

* #1672 set .code='ECONNRESET' on socket hang up errors (Ben Noordhuis)

* Add test case for foaf+ssl client certificate (Niclas Hoyer)

* Added RPATH environment variable to override run-time library paths
  (Ashok Mudukutore)

* Added TLS client-side session resumption support (Sean Cunningham)

* Added additional properties to getPeerCertificate (Nathan Rixham,
  Niclas Hoyer)

* Don't eval repl command twice when an error is thrown (Nathan Rajlich)

* Improve util.isDate() (Nathan Rajlich)

* Improvements in libuv backend and bindings, upgrade libuv to
  bd6066cb349a9b3a1b0d87b146ddaee06db31d10

* Show warning when using lib/sys.js (Maciej Malecki)

* Support plus sign in url protocol (Maciej Malecki)

* Upgrade V8 to 3.6.2


2011.08.26, Version 0.5.5 (unstable), d2d53d4bb262f517a227cc178a1648094ba54c20

* typed arrays, implementation from Plesk

* fix IP multicast on SunOS

* fix DNS lookup order: IPv4 first, IPv6 second (--use-uv only)

* remove support for UNIX datagram sockets (--use-uv only)

* UDP support for Windows (Bert Belder)

* #1572 improve tab completion for objects in the REPL (Nathan Rajlich)

* #1563 fix buffer overflow in child_process module (reported by Dean McNamee)

* #1546 fix performance regression in http module (reported by Brian Geffon)

* #1491 add PBKDF2 crypto support (Glen Low)

* #1447 remove deprecated http.cat() function (Mikeal Rogers)

* #1140 fix incorrect dispatch of vm.runInContext's filename argument
  (Antranig Basman)

* #1140 document vm.runInContext() and vm.createContext() (Antranig Basman)

* #1428 fix os.freemem() on 64 bits freebsd (Artem Zaytsev)

* #1164 make all DNS lookups async, fixes uncatchable exceptions
  (Koichi Kobayashi)

* fix incorrect ssl shutdown check (Tom Hughes)

* various cmake fixes (Tom Hughes)

* improved documentation (Koichi Kobayashi, Logan Smyth, Fedor Indutny,
  Mikeal Rogers, Maciej Małecki, Antranig Basman, Mickaël Delahaye)

* upgrade libuv to commit 835782a

* upgrade V8 to 3.5.8


2011.08.12, Version 0.5.4 (unstable), cfba1f59224ff8602c3fe9145181cad4c6df89a9

* libuv/Windows compatibility improvements

* Build on Microsoft Visual Studio via GYP. Use generate-projects.bat in the
  to build sln files. (Peter Bright, Igor Zinkovsky)

* Make Mikeal's HTTP agent client the default. Use old HTTP client with
  --use-http1

* Fixes https host header default port handling. (Mikeal Rogers)

* #1440 strip byte order marker when loading *.js and *.json files
  (Ben Noordhuis)

* #1434 Improve util.format() compatibility with browser. (Koichi Kobayashi)

* Provide unchecked uint entry points for integer Buffer.read/writeInt
  methods. (Robert Mustacchi)

* CMake improvements (Tom Huges)

* Upgrade V8 to 3.5.4.


2011.08.01, Version 0.5.3 (unstable), 4585330afef44ddfb6a4054bd9b0f190b352628b

* Fix crypto encryption/decryption with Base64. (SAWADA Tadashi)

* #243 Add an optional length argument to Buffer.write() (koichik)

* #657 convert nonbuffer data to string in fs.writeFile/Sync
  (Daniel Pihlström)

* Add process.features, remove process.useUV (Ben Noordhuis)

* #324 Fix crypto hmac to accept binary keys + add test cases from rfc 2202
  and 4231 (Stefan Bühler)

* Add Socket::bytesRead, Socket::bytesWritten (Alexander Uvarov)

* #572 Don't print result of --eval in CLI (Ben Noordhuis)

* #1223 Fix http.ClientRequest crashes if end() was called twice (koichik)

* #1383 Emit 'close' after all connections have closed (Felix Geisendörfer)

* Add sprintf-like util.format() function (Ben Noordhuis)

* Add support for TLS SNI (Fedor Indutny)

* New http agent implementation. Off by default the command line flag
  --use-http2 will enable it. "make test-http2" will run the tests
	for the new implementation. (Mikeal Rogers)

* Revert AMD compatibility. (isaacs)

* Windows: improvements, child_process support.

* Remove pkg-config file.

* Fix startup time regressions.

* doc improvements


2011.07.22, Version 0.5.2 (unstable), 08ffce1a00dde1199174b390a64a90b60768ddf5

* libuv improvements; named pipe support

* #1242 check for SSL_COMP_get_compression_methods() (Ben Noordhuis)

* #1348 remove require.paths (isaacs)

* #1349 Delimit NODE_PATH with ; on Windows (isaacs)

* #1335 Remove EventEmitter from C++

* #1357 Load json files with require() (isaacs)

* #1374 fix setting ServerResponse.statusCode in writeHead (Trent Mick)

* Fixed: GC was being run too often.

* Upgrade V8 to 3.4.14

* doc improvements


2011.07.14, Version 0.5.1 (unstable), f8bfa54d0fa509f9242637bef2869a1b1e842ec8

* #1233 Fix os.totalmem on FreeBSD amd64 (Artem Zaytsev)

* #1149 IDNA and Punycode support in url.parse
  (Jeremy Selier, Ben Noordhuis, isaacs)

* Export $CC and $CXX to uv and V8's build systems

* Include pthread-win32 static libraries in build (Igor Zinkovsky)

* #1199, #1094 Fix fs can't handle large file on 64bit platform (koichik)

* #1281 Make require a public member of module (isaacs)

* #1303 Stream.pipe returns the destination (Elijah Insua)

* #1229 Addons should not -DEV_MULTIPLICITY=0 (Brian White)

* libuv backend improvements

* Upgrade V8 to 3.4.10


2011.07.05, Version 0.5.0 (unstable), ae7ed8482ea7e53c59acbdf3cf0e0a0ae9d792cd

* New non-default libuv backend to support IOCP on Windows.
  Use --use-uv to enable.

* deprecate http.cat

* docs improved.

* add child_process.fork

* add fs.utimes() and fs.futimes() support (Ben Noordhuis)

* add process.uptime() (Tom Huges)

* add path.relative (Tony Huang)

* add os.getNetworkInterfaces()

* add remoteAddress and remotePort for client TCP connections
  (Brian White)

* add secureOptions flag, setting ciphers,
  SSL_OP_CRYPTOPRO_TLSEXT_BUG to TLS (Theo Schlossnagle)

* add process.arch (Nathan Rajlich)

* add reading/writing of floats and doubles from/to buffers (Brian White)

* Allow script to be read from stdin

* #477 add Buffer::fill method to do memset (Konstantin Käfer)

* #573 Diffie-Hellman support to crypto module (Håvard Stranden)

* #695 add 'hex' encoding to buffer (isaacs)

* #851 Update how REPLServer uses contexts (Ben Weaver)

* #853 add fs.lchow, fs.lchmod, fs.fchmod, fs.fchown (isaacs)

* #889 Allow to remove all EventEmitter listeners at once
  (Felix Geisendörfer)

* #926 OpenSSL NPN support (Fedor Indutny)

* #955 Change ^C handling in REPL (isaacs)

* #979 add support for Unix Domain Sockets to HTTP (Mark Cavage)

* #1173 #1170 add AMD, asynchronous module definition (isaacs)

* DTrace probes: support X-Forwarded-For (Dave Pacheco)


2011.09.15, Version 0.4.12 (stable), 771ba34ca7b839add2ef96879e1ffc684813cf7c

* Improve docs

* #1563 overflow in ChildProcess custom_fd.

* #1569, parse error on multi-line HTTP headers. (Ben Noordhuis)

* #1586 net: Socket write encoding case sensitivity (koichik)

* #1610 Remove DigiNotar CA from trusted list (isaacs)

* #1624 buffer: Avoid overrun with 'binary' encoding. (koichik)

* #1633 buffer: write() should always set _charsWritten. (koichik)

* #1707 hasOwnProperty usage security hole in querystring (isaacs)

* #1719 Drain OpenSSL error queue

* Fix error reporting in net.Server.listen


2011.08.17, Version 0.4.11 (stable), a745d19ce7d1c0e3778371af4f0346be70cf2c8e

* #738 Fix crypto encryption/decryption with Base64. (SAWADA Tadashi)

* #1202 net.createConnection defer DNS lookup error events to next tick
  (Ben Noordhuis)

* #1374 fix setting ServerResponse.statusCode in writeHead (Trent Mick)

* #1417 Fix http.ClientRequest crashes if end() was called twice

* #1497 querystring: Replace 'in' test with 'hasOwnProperty' (isaacs)

* #1546 http perf improvement

* fix memleak in libeio (Tom Hughes)

* cmake improvements (Tom Hughes)

* node_net.cc: fix incorrect sizeof() (Tom Hughes)

* Windows/cygwin: no more GetConsoleTitleW errors on XP (Bert Belder)

* Doc improvments (koichik, Logan Smyth, Ben Noordhuis, Arnout Kazemier)


2011.07.19, Version 0.4.10 (stable), 1b8dd65d6e3b82b6863ef38835cc436c5d30c1d5

* #394 Fix Buffer drops last null character in UTF-8

* #829 Backport r8577 from V8 (Ben Noordhuis)

* #877 Don't wait for HTTP Agent socket pool to establish connections.

* #915 Find kqueue on FreeBSD correctly (Brett Kiefer)

* #1085 HTTP: Fix race in abort/dispatch code (Stefan Rusu)

* #1274 debugger improvement (Yoshihiro Kikuchi)

* #1291 Properly respond to HEAD during end(body) hot path (Reid Burke)

* #1304 TLS: Fix race in abort/connection code (Stefan Rusu)

* #1360 Allow _ in url hostnames.

* Revert 37d529f8 - unbreaks debugger command parsing.

* Bring back global execScript

* Doc improvements


2011.06.29, Version 0.4.9 (stable), de44eafd7854d06cd85006f509b7051e8540589b

* Improve documentation

* #1095 error handling bug in stream.pipe() (Felix Geisendörfer)

* #1097 Fix a few leaks in node_crypto.cc (Ben Noordhuis)

* #562 #1078 Parse file:// urls properly (Ryan Petrello)

* #880 Option to disable SSLv2 (Jérémy Lal)

* #1087 Disabling SSL compression disabled with early OpenSSLs.

* #1144 debugger: don't allow users to input non-valid commands
  (Siddharth Mahendraker)

* Perf improvement for util.inherits

* #1166 Support for signature verification with RSA/DSA public keys
  (Mark Cavage)

* #1177 Remove node_modules lookup optimization to better support
  nested project structures (Mathias Buus)

* #1203 Add missing scope.Close to fs.sendfileSync

* #1187 Support multiple 'link' headers

* #1196 Fix -e/--eval can't load module from node_modules (Koichi Kobayashi)

* Upgrade V8 to 3.1.8.25, upgrade http-parser.


2011.05.20, Version 0.4.8 (stable), 7dd22c26e4365698dc3efddf138c4d399cb912c8

* #974 Properly report traceless errors (isaacs)

* #983 Better JSON.parse error detection in REPL (isaacs)

* #836 Agent socket errors bubble up to req only if req exists

* #1041 Fix event listener leak check timing (koichik)

*	#1038 Fix dns.resolve() with 'PTR' throws Error: Unknown type "PTR"
  (koichik)

* #1073 Share SSL context between server connections (Fedor Indutny)

* Disable compression with OpenSSL. Improves memory perf.

* Implement os.totalmem() and os.freemem() for SunOS (Alexandre Marangone)

* Fix a special characters in URL regression (isaacs)

* Fix idle timeouts in HTTPS (Felix Geisendörfer)

* SlowBuffer.write() with 'ucs2' throws ReferenceError. (koichik)

* http.ServerRequest 'close' sometimes gets an error argument
  (Felix Geisendörfer)

* Doc improvements

* cleartextstream.destroy() should close(2) the socket. Previously was being
	mapped to a shutdown(2) syscall.

* No longer compile out asserts and debug statements in normal build.

* Debugger improvements.

* Upgrade V8 to 3.1.8.16.


2011.04.22, Version 0.4.7 (stable), c85455a954411b38232e79752d4abb61bb75031b

* Don't emit error on ECONNRESET from read() #670

* Fix: Multiple pipes to the same stream were broken #929
  (Felix Geisendörfer)

* URL parsing/formatting corrections #954 (isaacs)

* make it possible to do repl.start('', stream) (Wade Simmons)

* Add os.loadavg for SunOS (Robert Mustacchi)

* Fix timeouts with floating point numbers #897 (Jorge Chamorro Bieling)

* Improve docs.


2011.04.13, Version 0.4.6 (stable), 58002d56bc79410c5ff397fc0e1ffec0665db38a

* Don't error on ENOTCONN from shutdown() #670

* Auto completion of built-in debugger suggests prefix match rather than
	partial match. (koichik)

* circular reference in vm modules. #822 (Jakub Lekstan)

* http response.readable should be false after 'end' #867 (Abe Fettig)

* Implement os.cpus() and os.uptime() on Solaris (Scott McWhirter)

* fs.ReadStream: Allow omission of end option for range reads #801
	(Felix Geisendörfer)

* Buffer.write() with UCS-2 should not be write partial char
	#916 (koichik)

* Pass secureProtocol through on tls.Server creation (Theo Schlossnagle)

* TLS use RC4-SHA by default

* Don't strangely drop out of event loop on HTTPS client uploads #892

* Doc improvements

* Upgrade v8 to 3.1.8.10


2011.04.01, Version 0.4.5 (stable), 787a343b588de26784fef97f953420b53a6e1d73

* Fix listener leak in stream.pipe() (Mikeal Rogers)

* Retain buffers in fs.read/write() GH-814 (Jorge Chamorro Bieling)

* TLS performance improvements

* SlowBuffer.prototype.slice bug GH-843

* process.stderr.write should return true

* Immediate pause/resume race condition GH-535 (isaacs)

* Set default host header properly GH-721 (isaacs)

* Upgrade V8 to 3.1.8.8


2011.03.26, Version 0.4.4 (stable), 25122b986a90ba0982697b7abcb0158c302a1019

* CryptoStream.end shouldn't throw if not writable GH-820

* Drop out if connection destroyed before connect() GH-819

* expose https.Agent

* Correctly setsid in tty.open GH-815

* Bug fix for failed buffer construction

* Added support for removing .once listeners (GH-806)

* Upgrade V8 to 3.1.8.5


2011.03.18, Version 0.4.3 (stable), c095ce1a1b41ca015758a713283bf1f0bd41e4c4

* Don't decrease server connection counter again if destroy() is called more
	than once GH-431 (Andreas Reich, Anders Conbere)

* Documentation improvements (koichik)

* Fix bug with setMaxListeners GH-682

* Start up memory footprint improvement. (Tom Hughes)

* Solaris improvements.

* Buffer::Length(Buffer*) should not invoke itself recursively GH-759 (Ben
  Noordhuis)

* TLS: Advertise support for client certs GH-774 (Theo Schlossnagle)

* HTTP Agent bugs: GH-787, GH-784, GH-803.

* Don't call GetMemoryUsage every 5 seconds.

* Upgrade V8 to 3.1.8.3


2011.03.02, Version 0.4.2 (stable), 39280e1b5731f3fcd8cc42ad41b86cdfdcb6d58b

* Improve docs.

* Fix process.on edge case with signal event (Alexis Sellier)

* Pragma HTTP header comma separation

* In addition to 'aborted' emit 'close' from incoming requests
  (Felix Geisendörfer)

* Fix memleak in vm.runInNewContext

* Do not cache modules that throw exceptions (Felix Geisendörfer)

* Build system changes for libnode (Aria Stewart)

* Read up the prototype of the 'env' object. (Nathan Rajlich)

* Add 'close' and 'aborted' events to Agent responses

* http: fix missing 'drain' events (Russell Haering)

* Fix process.stdout.end() throws ENOTSOCK error. (Koichi Kobayashi)

* REPL bug fixes (isaacs)

* node_modules folders should be highest priority (isaacs)

* URL parse more safely (isaacs)

* Expose errno with a string for dns/cares (Felix Geisendörfer)

* Fix tty.setWindowSize

* spawn: setuid after chdir (isaacs)

* SIGUSR1 should break the VM without delay

* Upgrade V8 to 3.1.8.


2011.02.19, Version 0.4.1 (stable), e8aef84191bc2c1ba2bcaa54f30aabde7f03769b

* Fixed field merging with progressive fields on writeHead()
  (TJ Holowaychuk)

* Make the repl respect node_modules folders (isaacs)

* Fix for DNS fail in HTTP request (Richard Rodger)

* Default to port 80 for http.request and http.get.

* Improve V8 support for Cygwin (Bert Belder)

* Fix fs.open param parsing. (Felix Geisendörfer)

* Fixed null signal.

* Fix various HTTP and HTTPS bugs

* cmake improvements (Tom Hughes)

* Fix: TLS sockets should not be writable after 'end'

* Fix os.cpus() on cygwin (Brian White)

* MinGW: OpenSSL support (Bert Belder)

* Upgrade V8 to 3.1.5, libev to 4.4.


2011.02.10, Version 0.4.0 (stable), eb155ea6f6a6aa341aa8c731dca8da545c6a4008

* require() improvements (isaacs)
  - understand package.json (isaacs)
  - look for 'node_modules' dir

* cmake fixes (Daniel Gröber)

* http: fix buffer writes to outgoing messages (Russell Haering)

* Expose UCS-2 Encoding (Konstantin Käfer)

* Support strings for octal modes (isaacs)

* Support array-ish args to Buffer ctor (isaacs)

* cygwin and mingw improvements (Bert Belder)

* TLS improvements

* Fewer syscalls during require (Bert Belder, isaacs)

* More DTrace probes (Bryan Cantrill,  Robert Mustacchi)

* 'pipe' event on pipe() (Mikeal Rogers)

* CRL support in TLS (Theo Schlossnagle)

* HTTP header manipulation methods (Tim Caswell, Charlie Robbins)

* Upgrade V8 to 3.1.2


2011.02.04, Version 0.3.8 (unstable), 9493b7563bff31525b4080df5aeef09747782d5e

* Add req.abort() for client side requests.

* Add exception.code for easy testing:
  Example: if (err.code == 'EADDRINUSE');

* Add process.stderr.

* require.main is the main module. (Isaac Schlueter)

* dgram: setMulticastTTL, setMulticastLoopback and addMembership.
  (Joe Walnes)

* Fix throttling in TLS connections

* Add socket.bufferSize

* MinGW improvements (Bert Belder)

* Upgrade V8 to 3.1.1

2011.01.27, Version 0.3.7 (unstable), d8579c6afdbe868de6dffa8db78bbe4ba2d03e0e

* Expose agent in http and https client. (Mikeal Rogers)

* Fix bug in http request's end method. (Ali Farhadi)

* MinGW: better net support (Bert Belder)

* fs.open should set FD_CLOEXEC

* DTrace probes (Bryan Cantrill)

* REPL fixes and improvements (isaacs, Bert Belder)

* Fix many bugs with legacy http.Client interface

* Deprecate process.assert. Use require('assert').ok

* Add callback parameter to socket.setTimeout(). (Ali Farhadi)

* Fixing bug in http request default encoding (Ali Farhadi)

* require: A module ID with a trailing slash must be a dir.
  (isaacs)

* Add ext_key_usage to getPeerCertificate (Greg Hughes)

* Error when child_process.exec hits maxBuffer.

* Fix option parsing in tls.connect()

* Upgrade to V8 3.0.10


2011.01.21, Version 0.3.6 (unstable), bb3e71466e5240626d9d21cf791fe43e87d90011

* REPL and other improvements on MinGW (Bert Belder)

* listen/bind errors should close net.Server

* New HTTP and HTTPS client APIs

* Upgrade V8 to 3.0.9


2011.01.16, Version 0.3.5 (unstable), b622bc6305e3c675e0edfcdbaa387d849ad0bba0

* Built-in debugger improvements.

* Add setsid, setuid, setgid options to child_process.spawn
  (Isaac Schlueter)

* tty module improvements.

* Upgrade libev to 4.3, libeio to latest, c-ares to 1.7.4

* Allow third party hooks before main module load.
  (See 496be457b6a2bc5b01ec13644b9c9783976159b2)

* Don't stat() on cached modules. (Felix Geisendörfer)


2011.01.08, Version 0.3.4 (unstable), 73f53e12e4a5b9ef7dbb4792bd5f8ad403094441

* Primordial mingw build (Bert Belder)

* HTTPS server

* Built in debugger 'node debug script.js'

* realpath files during module load (Mihai Călin Bazon)

* Rename net.Stream to net.Socket (existing name will continue to be
  supported)

* Fix process.platform


2011.01.02, Version 0.3.3 (unstable), 57544ba1c54c7d0da890317deeb73076350c5647

* TLS improvements.

* url.parse(url, true) defaults query field to {} (Jeremy Martin)

* Upgrade V8 to 3.0.4

* Handle ECONNABORT properly (Theo Schlossnagle)

* Fix memory leaks (Tom Hughes)

* Add os.cpus(), os.freemem(), os.totalmem(), os.loadavg() and other
  functions for OSX, Linux, and Cygwin. (Brian White)

* Fix REPL syntax error bug (GH-543), improve how REPL commands are
  evaluated.

* Use process.stdin instead of process.openStdin().

* Disable TLS tests when node doesn't have OpenSSL.


2010.12.16, Version 0.3.2 (unstable), 4bb914bde9f3c2d6de00853353b6b8fc9c66143a

* Rip out the old (broken) TLS implementation introduce new tested
  implementation and API. See docs. HTTPS not supported in this release.

* Introduce 'os' and 'tty' modules.

* Callback parameters for socket.write() and socket.connect().

* Support CNAME lookups in DNS module. (Ben Noordhuis)

* cmake support (Tom Hughes)

* 'make lint'

* oprofile support (./configure --oprofile)

* Lots of bug fixes, including:
  - Memory leak in ChildProcess:Spawn(). (Tom Hughes)
  - buffer.slice(0, 0)
  - Global variable leaks
  - clearTimeouts calling multiple times (Michael W)
  - utils.inspect's detection of circular structures (Tim Cooijmans)
  - Apple's threaded write()s bug (Jorge Chamorro Bieling)
  - Make sure raw mode is disabled when exiting a terminal-based REPL.
    (Brian White)

* Deprecate process.compile, process.ENV

* Upgrade V8 to 3.0.3, upgrade http-parser.


2010.11.16, Version 0.3.1 (unstable), ce9a54aa1fbf709dd30316af8a2f14d83150e947

* TLS improvements (Paul Querna)
  - Centralize error handling in SecureStream
  - Add SecurePair for handling of a ssl/tls stream.

* New documentation organization (Micheil Smith)

* allowHalfOpen TCP connections disabled by default.

* Add C++ API for constructing fast buffer from string

* Move idle timers into its own module

* Gracefully handle EMFILE and server.maxConnections

* make "node --eval" eval in the global scope.
  (Jorge Chamorro Bieling)

* Let exit listeners know the exit code (isaacs)

* Handle cyclic links smarter in fs.realpath (isaacs)

* Remove node-repl (just use 'node' without args)

* Rewrite libeio After callback to use req->result instead of req->errorno
  for error checking (Micheil Smith)

* Remove warning about deprecating 'sys' - too aggressive

* Make writes to process.env update the real environment. (Ben Noordhuis)

* Set FD_CLOEXEC flag on stdio FDs before spawning. (Guillaume Tuton)

* Move ev_loop out of javascript

* Switch \n with \r\n for all strings printed out.

* Added support for cross compilation (Rasmus Andersson)

* Add --profile flag to configure script, enables gprof profiling.
  (Ben Noordhuis)

* writeFileSync could exhibit pathological behavior when a buffer
  could not be written to the file in a single write() call.

* new path.join behavior (isaacs)
  - Express desired path.join behavior in tests.
  - Update fs.realpath to reflect new path.join behavior
  - Update url.resolve() to use new path.join behavior.

* API: Move process.binding('evals') to require('vm')

* Fix V8 build on Cygwin (Bert Belder)

* Add ref to buffer during fs.write and fs.read

* Fix segfault on test-crypto

* Upgrade http-parser to latest and V8 to 2.5.3


2010.10.23, Version 0.3.0 (unstable) 1582cfebd6719b2d2373547994b3dca5c8c569c0

* Bugfix: Do not spin on accept() with EMFILE

* Improvements to readline.js (Trent Mick, Johan Euphrosine, Brian White)

* Safe constructors (missing 'new' doesn't segfault)

* Fix process.nextTick so thrown errors don't confuse it.
  (Benjamin Thomas)

* Allow Strings for ports on net.Server.listen (Bradley Meck)

* fs bugfixes (Tj Holowaychuk, Tobie Langel, Marco Rogers, isaacs)

* http bug fixes (Fedor Indutny, Mikeal Rogers)

* Faster buffers; breaks C++ API (Tim-Smart, Stéphan Kochen)

* crypto, tls improvements (Paul Querna)

* Add lfs flags to node addon script

* Simpler querystring parsing; breaks API (Peter Griess)

* HTTP trailers (Mark Nottingham)

* http 100-continue support (Mark Nottingham)

* Module system simplifications (Herbert Vojčík, isaacs, Tim-Smart)
  - remove require.async
  - remove registerExtension, add .extensions
  - expose require.resolve
  - expose require.cache
  - require looks in  node_modules folders

* Add --eval command line option (TJ Holowaychuk)

* Commas last in sys.inspect

* Constants moved from process object to require('constants')

* Fix parsing of linux memory (Vitali Lovich)

* inspect shows function names (Jorge Chamorro Bieling)

* uncaughtException corner cases (Felix Geisendörfer)

* TCP clients now buffer writes before connection

* Rename sys module to 'util' (Micheil Smith)

* Properly set stdio handlers to blocking on SIGTERM and SIGINT
  (Tom Hughes)

* Add destroy methods to HTTP messages

* base64 improvements (isaacs, Jorge Chamorro Bieling)

* API for defining REPL commands (Sami Samhuri)

* child_process.exec timeout fix (Aaron Heckmann)

* Upgrade V8 to 2.5.1, Libev to 4.00, libeio, http-parser


2010.08.20, Version 0.2.0, 9283e134e558900ba89d9a33c18a9bdedab07cb9

* process.title support for FreeBSD, Macintosh, Linux

* Fix OpenSSL 100% CPU usage on error (Illarionov Oleg)

* Implement net.Server.maxConnections.

* Fix process.platform, add process.version.

* Add --without-snapshot configure option.

* Readline REPL improvements (Trent Mick)

* Bug fixes.

* Upgrade V8 to 2.3.8


2010.08.13, Version 0.1.104, b14dd49222687c12f3e8eac597cff4f2674f84e8

* Various bug fixes (console, querystring, require)

* Set cwd for child processes (Bert Belder)

* Tab completion for readline (Trent Mick)

* process.title getter/setter for OSX, Linux, Cygwin.
	(Rasmus Andersson, Bert Belder)

* Upgrade V8 to 2.3.6


2010.08.04, Version 0.1.103, 0b925d075d359d03426f0b32bb58a5e05825b4ea

* Implement keep-alive for http.Client (Mikeal Rogers)

* base64 fixes. (Ben Noordhuis)

* Fix --debug-brk (Danny Coates)

* Don't let path.normalize get above the root. (Isaac Schlueter)

* Allow signals to be used with process.on in addition to
  process.addListener. (Brian White)

* Globalize the Buffer object

* Use kqueue on recent macintosh builds

* Fix addrlen for unix_dgram sockets (Benjamin Kramer)

* Fix stats.isDirectory() and friends (Benjamin Kramer)

* Upgrade http-parser, V8 to 2.3.5


2010.07.25, Version 0.1.102, 2a4568c85f33869c75ff43ccd30f0ec188b43eab

* base64 encoding for Buffers.

* Buffer support for Cipher, Decipher, Hmac, Sign and Verify
  (Andrew Naylor)

* Support for reading byte ranges from files using fs.createReadStream.
  (Chandra Sekar)

* Fix Buffer.toString() on 0-length slices. (Peter Griess)

* Cache modules based on filename rather than ID (Isaac Schlueter)

* querystring improvments (Jan Kassens, Micheil Smith)

* Support DEL in the REPL. (Jérémy Lal)

* Upgrade http-parser, upgrade V8 to 2.3.2


2010.07.16, Version 0.1.101, 0174ceb6b24caa0bdfc523934c56af9600fa9b58

* Added env to child_process.exec (Сергей Крыжановский)

* Allow modules to optionally be loaded in separate contexts
  with env var NODE_MODULE_CONTEXTS=1.

* setTTL and setBroadcast for dgram (Matt Ranney)

* Use execPath for default NODE_PATH, not installPrefix
  (Isaac Schlueter)

* Support of console.dir + console.assert (Jerome Etienne)

* on() as alias to addListener()

* Use javascript port of Ronn to build docs (Jérémy Lal)

* Upgrade V8 to 2.3.0


2010.07.03, Version 0.1.100, a6b8586e947f9c3ced180fe68c233d0c252add8b

* process.execPath (Marshall Culpepper)

* sys.pump (Mikeal Rogers)

* Remove ini and mjsunit libraries.

* Introduce console.log() and friends.

* Switch order of arguments for Buffer.write (Blake Mizerany)

* On overlapping buffers use memmove (Matt Ranney)

* Resolve .local domains with getaddrinfo()

* Upgrade http-parser, V8 to 2.2.21


2010.06.21, Version 0.1.99, a620b7298f68f68a855306437a3b60b650d61d78

* Datagram sockets (Paul Querna)

* fs.writeFile could not handle utf8 (Felix Geisendörfer)
  and now accepts Buffers (Aaron Heckmann)

* Fix crypto memory leaks.

* A replacement for decodeURIComponent that doesn't throw.
  (Isaac Schlueter)

* Only concatenate some incoming HTTP headers. (Peter Griess)

* Upgrade V8 to 2.2.18


2010.06.11, Version 0.1.98, 10d8adb08933d1d4cea60192c2a31c56d896733d

* Port to Windows/Cygwin (Raffaele Sena)

* File descriptor passing on unix sockets. (Peter Griess)

* Simple, builtin readline library. REPL is now entered by
  executing "node" without arguments.

* Add a parameter to spawn() that sets the child's stdio file
  descriptors. (Orlando Vazquez)

* Upgrade V8 to 2.2.16, http-parser fixes, upgrade c-ares to 1.7.3.


2010.05.29, Version 0.1.97, 0c1aa36835fa6a3557843dcbc6ed6714d353a783

* HTTP throttling: outgoing messages emit 'drain' and write() returns false
  when send buffer is full.

* API: readFileSync without encoding argument now returns a Buffer

* Improve Buffer C++ API; addons now compile with debugging symbols.

* Improvements to  path.extname() and REPL; add fs.chown().

* fs.ReadStream now emits buffers, fs.readFileSync returns buffers.

* Bugfix: parsing HTTP responses to HEAD requests.

* Port to OpenBSD.

* Upgrade V8 to 2.2.12, libeio, http-parser.


2010.05.21, Version 0.1.96, 9514a4d5476225e8c8310ce5acae2857033bcaaa

* Thrown errors in http and socket call back get bubbled up.

* Add fs.fsync (Andrew Johnston)

* Bugfix: signal unregistering (Jonas Pfenniger)

* Added better error messages for async and sync fs calls with paths
  (TJ Holowaychuk)

* Support arrays and strings in buffer constructor.
  (Felix Geisendörfer)

* Fix errno reporting in DNS exceptions.

* Support buffers in fs.WriteStream.write.

* Bugfix: Safely decode a utf8 streams that are broken on a multbyte
  character (http and net). (Felix Geisendörfer)

* Make Buffer's C++ constructor public.

* Deprecate sys.p()

* FIX path.dirname('/tmp') => '/'. (Jonathan Rentzsch)


2010.05.13, Version 0.1.95, 0914d33842976c2c870df06573b68f9192a1fb7a

* Change GC idle notify so that it runs alongside setInterval

* Install node_buffer.h on make install

* fs.readFile returns Buffer by default (Tim Caswell)

* Fix error reporting in child_process callbacks

* Better logic for testing if an argument is a port

* Improve error reporting (single line "node.js:176:9" errors)

* Bugfix: Some http responses being truncated (appeared in 0.1.94)

* Fix long standing net idle timeout bugs. Enable 2 minute timeout
  by default in HTTP servers.

* Add fs.fstat (Ben Noordhuis)

* Upgrade to V8 2.2.9


2010.05.06, Version 0.1.94, f711d5343b29d1e72e87107315708e40951a7826

* Look in /usr/local/lib/node for modules, so that there's a way
  to install modules globally (Issac Schlueter)

* SSL improvements (Rhys Jones, Paulo Matias)

* Added c-ares headers for linux-arm (Jonathan Knezek)

* Add symbols to release build

* HTTP upgrade improvements, docs (Micheil Smith)

* HTTP server emits 'clientError' instead of printing message

* Bugfix: Don't emit 'error' twice from http.Client

* Bugfix: Ignore SIGPIPE

* Bugfix: destroy() instead of end() http connection at end of
  pipeline

* Bugfix: http.Client may be prematurely released back to the
  free pool.  (Thomas Lee)

* Upgrade V8 to 2.2.8


2010.04.29, Version 0.1.93, 557ba6bd97bad3afe0f9bd3ac07efac0a39978c1

  * Fixed no 'end' event on long chunked HTTP messages
    https://github.com/joyent/node/issues/77

  * Remove legacy modules http_old and tcp_old

  * Support DNS MX queries (Jérémy Lal)

  * Fix large socket write (tlb@tlb.org)

  * Fix child process exit codes (Felix Geisendörfer)

  * Allow callers to disable PHP/Rails style parameter munging in
    querystring.stringify (Thomas Lee)

  * Upgrade V8 to 2.2.6


2010.04.23, Version 0.1.92, caa828a242f39b6158084ef4376355161c14fe34

  * OpenSSL support. Still undocumented (see tests). (Rhys Jones)

  * API: Unhandled 'error' events throw.

  * Script class with eval-function-family in binding('evals') plus tests.
    (Herbert Vojcik)

  * stream.setKeepAlive (Julian Lamb)

  * Bugfix: Force no body on http 204 and 304

  * Upgrade Waf to 1.5.16, V8 to 2.2.4.2


2010.04.15, Version 0.1.91, 311d7dee19034ff1c6bc9098c36973b8d687eaba

  * Add incoming.httpVersion

  * Object.prototype problem with C-Ares binding

  * REPL can be run from multiple different streams. (Matt Ranney)

  * After V8 heap is compact, don't use a timer every 2 seconds.

  * Improve nextTick implementation.

  * Add primative support for Upgrading HTTP connections.
    (See commit log for docs 760bba5)

  * Add timeout and maxBuffer options to child_process.exec

  * Fix bugs.

  * Upgrade V8 to 2.2.3.1


2010.04.09, Version 0.1.90, 07e64d45ffa1856e824c4fa6afd0442ba61d6fd8

  * Merge writing of networking system (net2)
   - New Buffer object for binary data.
   - Support UNIX sockets, Pipes
   - Uniform stream API
   - Currently no SSL
   - Legacy modules can be accessed at 'http_old' and 'tcp_old'

  * Replace udns with c-ares. (Krishna Rajendran)

  * New documentation system using Markdown and Ronn
    (Tim Caswell, Micheil Smith)

  * Better idle-time GC

  * Countless small bug fixes.

  * Upgrade V8 to 2.2.X, WAF 1.5.15


2010.03.19, Version 0.1.33, 618296ef571e873976f608d91a3d6b9e65fe8284

  * Include lib/ directory in node executable. Compile on demand.

  * evalcx clean ups (Isaac Z. Schlueter, Tim-Smart)

  * Various fixes, clean ups

  * V8 upgraded to 2.1.5


2010.03.12, Version 0.1.32, 61c801413544a50000faa7f58376e9b33ba6254f

  * Optimize event emitter for single listener

  * Add process.evalcx, require.registerExtension (Tim Smart)

  * Replace --cflags with --vars

  * Fix bugs in fs.create*Stream (Felix Geisendörfer)

  * Deprecate process.mixin, process.unloop

  * Remove the 'Error: (no message)' exceptions, print stack
    trace instead

  * INI parser bug fixes (Isaac Schlueter)

  * FreeBSD fixes (Vanilla Hsu)

  * Upgrade to V8 2.1.3, WAF 1.5.14a, libev


2010.03.05, Version 0.1.31, 39b63dfe1737d46a8c8818c92773ef181fd174b3

  * API: - Move process.watchFile into fs module
         - Move process.inherits to sys

  * Improve Solaris port

  * tcp.Connection.prototype.write now returns boolean to indicate if
    argument was flushed to the kernel buffer.

  * Added fs.link, fs.symlink, fs.readlink, fs.realpath
    (Rasmus Andersson)

  * Add setgid,getgid (James Duncan)

  * Improve sys.inspect (Benjamin Thomas)

  * Allow passing env to child process (Isaac Schlueter)

  * fs.createWriteStream, fs.createReadStream (Felix Geisendörfer)

  * Add INI parser (Rob Ellis)

  * Bugfix: fs.readFile handling encoding (Jacek Becela)

  * Upgrade V8 to 2.1.2


2010.02.22, Version 0.1.30, bb0d1e65e1671aaeb21fac186b066701da0bc33b

  * Major API Changes

    - Promises removed. See
      http://groups.google.com/group/nodejs/msg/426f3071f3eec16b
      http://groups.google.com/group/nodejs/msg/df199d233ff17efa
      The API for fs was

         fs.readdir("/usr").addCallback(function (files) {
           puts("/usr files: " + files);
         });

      It is now

         fs.readdir("/usr", function (err, files) {
           if (err) throw err;
           puts("/usr files: " + files);
         });

    - Synchronous fs operations exposed, use with care.

    - tcp.Connection.prototype.readPause() and readResume()
      renamed to pause() and resume()

    - http.ServerResponse.prototype.sendHeader() renamed to
      writeHeader(). Now accepts reasonPhrase.

  * Compact garbage on idle.

  * Configurable debug ports, and --debug-brk (Zoran Tomicic)

  * Better command line option parsing (Jeremy Ashkenas)

  * Add fs.chmod (Micheil Smith), fs.lstat (Isaac Z. Schlueter)

  * Fixes to process.mixin (Rasmus Andersson, Benjamin Thomas)

  * Upgrade V8 to 2.1.1


2010.02.17, Version 0.1.29, 87d5e5b316a4276bcf881f176971c1a237dcdc7a

  * Major API Changes
    - Remove 'file' module
    - require('posix') -----------------> require('fs')
    - fs.cat ---------------------------> fs.readFile
    - file.write -----------------------> fs.writeFile
    - TCP 'receive' event --------------> 'data'
    - TCP 'eof' event ------------------> 'end'
    - TCP send() -----------------------> write()
    - HTTP sendBody() ------------------> write()
    - HTTP finish() --------------------> close()
    - HTTP 'body' event ----------------> 'data'
    - HTTP 'complete' event ------------> 'end'
    - http.Client.prototype.close() (formerly finish()) no longer
      takes an argument. Add the 'response' listener manually.
    - Allow strings for the flag argument to fs.open
      ("r", "r+", "w", "w+", "a", "a+")

  * Added multiple arg support for sys.puts(), print(), etc.
    (tj@vision-media.ca)

  * sys.inspect(Date) now shows the date value (Mark Hansen)

  * Calculate page size with getpagesize for armel (Jérémy Lal)

  * Bugfix: stderr flushing.

  * Bugfix: Promise late chain (Yuichiro MASUI)

  * Bugfix: wait() on fired promises
    (Felix Geisendörfer, Jonas Pfenniger)

  * Bugfix: Use InstanceTemplate() instead of PrototypeTemplate() for
    accessor methods. Was causing a crash with Eclipse debugger.
    (Zoran Tomicic)

  * Bugfix: Throw from connection.connect if resolving.
    (Reported by James Golick)


2010.02.09, Version 0.1.28, 49de41ef463292988ddacfb01a20543b963d9669

  * Use Google's jsmin.py which can be used for evil.

  * Add posix.truncate()

  * Throw errors from server.listen()

  * stdio bugfix (test by Mikeal Rogers)

  * Module system refactor (Felix Geisendörfer, Blaine Cook)

  * Add process.setuid(), getuid() (Michael Carter)

  * sys.inspect refactor (Tim Caswell)

  * Multipart library rewrite (isaacs)


2010.02.03, Version 0.1.27, 0cfa789cc530848725a8cb5595224e78ae7b9dd0

  * Implemented __dirname (Felix Geisendörfer)

  * Downcase process.ARGV, process.ENV, GLOBAL
    (now process.argv, process.env, global)

  * Bug Fix: Late promise promise callbacks firing
    (Felix Geisendörfer, Jonas Pfenniger)

  * Make assert.AssertionError instance of Error

  * Removed inline require call for querystring
    (self@cloudhead.net)

  * Add support for MX, TXT, and SRV records in DNS module.
    (Blaine Cook)

  * Bugfix: HTTP client automatically reconnecting

  * Adding OS X .dmg build scripts. (Standa Opichal)

  * Bugfix: ObjectWrap memory leak

  * Bugfix: Multipart handle Content-Type headers with charset
    (Felix Geisendörfer)

  * Upgrade http-parser to fix header overflow attack.

  * Upgrade V8 to 2.1.0

  * Various other bug fixes, performance improvements.


2010.01.20, Version 0.1.26, da00413196e432247346d9e587f8c78ce5ceb087

  * Bugfix, HTTP eof causing crash (Ben Williamson)

  * Better error message on SyntaxError

  * API: Move Promise and EventEmitter into 'events' module

  * API: Add process.nextTick()

  * Allow optional params to setTimeout, setInterval
    (Micheil Smith)

  * API: change some Promise behavior (Felix Geisendörfer)
    - Removed Promise.cancel()
    - Support late callback binding
    - Make unhandled Promise errors throw an exception

  * Upgrade V8 to 2.0.6.1

  * Solaris port (Erich Ocean)


2010.01.09, Version 0.1.25, 39ca93549af91575ca9d4cbafd1e170fbcef3dfa

  * sys.inspect() improvements (Tim Caswell)

  * path module improvements (isaacs, Benjamin Thomas)

  * API: request.uri -> request.url
    It is no longer an object, but a string. The 'url' module
    was addded to parse that string. That is, node no longer
    parses the request URL automatically.

       require('url').parse(request.url)

    is roughly equivlent to the old request.uri object.
    (isaacs)

  * Bugfix: Several libeio related race conditions.

  * Better errors for multipart library (Felix Geisendörfer)

  * Bugfix: Update node-waf version to 1.5.10

  * getmem for freebsd (Vanilla Hsu)


2009.12.31, Version 0.1.24, 642c2773a7eb2034f597af1cd404b9e086b59632

  * Bugfix: don't chunk responses to HTTP/1.0 clients, even if
    they send Connection: Keep-Alive (e.g. wget)

  * Bugfix: libeio race condition

  * Bugfix: Don't segfault on unknown http method

  * Simplify exception reporting

  * Upgrade V8 to 2.0.5.4


2009.12.22, Version 0.1.23, f91e347eeeeac1a8bd6a7b462df0321b60f3affc

  * Bugfix: require("../blah") issues (isaacs)

  * Bugfix: posix.cat (Jonas Pfenniger)

  * Do not pause request for multipart parsing (Felix Geisendörfer)


2009.12.19, Version 0.1.22, a2d809fe902f6c4102dba8f2e3e9551aad137c0f

  * Bugfix: child modules get wrong id with "index.js" (isaacs)

  * Bugfix: require("../foo") cycles (isaacs)

  * Bugfix: require() should throw error if module does.

  * New URI parser stolen from Narwhal (isaacs)

  * Bugfix: correctly check kqueue and epoll. (Rasmus Andersson)

  * Upgrade WAF to 1.5.10

  * Bugfix: posix.statSync() was crashing

  * Statically define string symbols for performance improvement

  * Bugfix: ARGV[0] weirdness

  * Added superCtor to ctor.super_ instead superCtor.prototype.
    (Johan Dahlberg)

  * http-parser supports webdav methods

  * API: http.Client.prototype.request() (Christopher Lenz)


2009.12.06, Version 0.1.21, c6affb64f96a403a14d20035e7fbd6d0ce089db5

  * Feature: Add HTTP client TLS support (Rhys Jones)

  * Bugfix: use --jobs=1 with WAF

  * Bugfix: Don't use chunked encoding for 1.0 requests

  * Bugfix: Duplicated header weren't handled correctly

  * Improve sys.inspect (Xavier Shay)

  * Upgrade v8 to 2.0.3

  * Use CommonJS assert API (Felix Geisendörfer, Karl Guertin)


2009.11.28, Version 0.1.20, aa42c6790da8ed2cd2b72051c07f6251fe1724d8

  * Add gnutls version to configure script

  * Add V8 heap info to process.memoryUsage()

  * process.watchFile callback has 2 arguments with the stat object
    (choonkeat@gmail.com)


2009.11.28, Version 0.1.19, 633d6be328708055897b72327b88ac88e158935f

  * Feature: Initial TLS support for TCP servers and clients.
    (Rhys Jones)

  * Add options to process.watchFile()

  * Add process.umask() (Friedemann Altrock)

  * Bugfix: only detach timers when active.

  * Bugfix: lib/file.js write(), shouldn't always emit errors or success
    (onne@onnlucky.com)

  * Bugfix: Memory leak in fs.write
    (Reported by onne@onnlucky.com)

  * Bugfix: Fix regular expressions detecting outgoing message headers.
    (Reported by Elliott Cable)

  * Improvements to Multipart parser (Felix Geisendörfer)

  * New HTTP parser

  * Upgrade v8 to 2.0.2


2009.11.17, Version 0.1.18, 027829d2853a14490e6de9fc5f7094652d045ab8

  * Feature: process.watchFile() process.unwatchFile()

  * Feature: "uncaughtException" event on process
    (Felix Geisendörfer)

  * Feature: 'drain' event to tcp.Connection

  * Bugfix: Promise.timeout() blocked the event loop
    (Felix Geisendörfer)

  * Bugfix: sendBody() and chunked utf8 strings
    (Felix Geisendörfer)

  * Supply the strerror as a second arg to the tcp.Connection close
    event (Johan Sørensen)

  * Add EventEmitter.removeListener (frodenius@gmail.com)

  * Format JSON for inspecting objects (Felix Geisendörfer)

  * Upgrade libev to latest CVS


2009.11.07, Version 0.1.17, d1f69ef35dac810530df8249d523add168e09f03

  * Feature: process.chdir() (Brandon Beacher)

  * Revert http parser upgrade. (b893859c34f05db5c45f416949ebc0eee665cca6)
    Broke keep-alive.

  * API: rename process.inherits to sys.inherits


2009.11.03, Version 0.1.16, 726865af7bbafe58435986f4a193ff11c84e4bfe

  * API: Use CommonJS-style module requiring
    - require("/sys.js") becomes require("sys")
    - require("circle.js") becomes require("./circle")
    - process.path.join() becomes require("path").join()
    - __module becomes module

  * API: Many namespacing changes
    - Move node.* into process.*
    - Move node.dns into module "dns"
    - Move node.fs into module "posix"
    - process is no longer the global object. GLOBAL is.

  For more information on the API changes see:
    http://thread.gmane.org/gmane.comp.lang.javascript.nodejs/6
    http://thread.gmane.org/gmane.comp.lang.javascript.nodejs/14

  * Feature: process.platform, process.memoryUsage()

  * Feature: promise.cancel() (Felix Geisendörfer)

  * Upgrade V8 to 1.3.18


2009.10.28, Version 0.1.15, eca2de73ed786b935507fd1c6faccd8df9938fd3

  * Many build system fixes (esp. for OSX users)

  * Feature: promise.timeout() (Felix Geisendörfer)

  * Feature: Added external interface for signal handlers, process.pid, and
    process.kill() (Brandon Beacher)

  * API: Rename node.libraryPaths to require.paths

  * Bugfix: 'data' event for stdio should emit a string

  * Large file support

  * Upgrade http_parser

  * Upgrade v8 to 1.3.16


2009.10.09, Version 0.1.14, b12c809bb84d1265b6a4d970a5b54ee8a4890513

  * Feature: Improved addon builds with node-waf

  * Feature: node.SignalHandler (Brandon Beacher)

  * Feature: Enable V8 debugging (but still need to make a debugger)

  * API: Rename library /utils.js to /sys.js

  * Clean up Node's build system

  * Don't use parseUri for HTTP server

  * Remove node.pc

  * Don't use /bin/sh to create child process except with exec()

  * API: Add __module to reference current module

  * API: Remove include() add node.mixin()

  * Normalize http headers; "Content-Length" becomes "content-length"

  * Upgrade V8 to 1.3.15


2009.09.30, Version 0.1.13, 58493bb05b3da3dc8051fabc0bdea9e575c1a107

  * Feature: Multipart stream parser (Felix Geisendörfer)

  * API: Move node.puts(), node.exec() and others to /utils.js

  * API: Move http, tcp libraries to /http.js and /tcp.js

  * API: Rename node.exit() to process.exit()

  * Bugfix: require() and include() should work in callbacks.

  * Pass the Host header in http.cat calls

  * Add warning when coroutine stack size grows too large.

  * Enhance repl library (Ray Morgan)

  * Bugfix: build script for
      GCC 4.4 (removed -Werror in V8),
      on Linux 2.4,
      and with Python 2.4.4.

  * Add read() and write() to /file.js to read and write
    whole files at once.


2009.09.24, Version 0.1.12, 2f56ccb45e87510de712f56705598b3b4e3548ec

  * Feature: System modules, node.libraryPaths

  * API: Remove "raw" encoding, rename "raws" to "binary".

  * API: Added connection.setNoDElay() to disable Nagle algo.

  * Decrease default TCP server backlog to 128

  * Bugfix: memory leak involving node.fs.* methods.

  * Upgrade v8 to 1.3.13


2009.09.18, Version 0.1.11, 5ddc4f5d0c002bac0ae3d62fc0dc58f0d2d83ec4

  * API: default to utf8 encoding for node.fs.cat()

  * API: add node.exec()

  * API: node.fs.read() takes a normal encoding parameter.

  * API: Change arguments of emit(), emitSuccess(), emitError()

  * Bugfix: node.fs.write() was stack allocating buffer.

  * Bugfix: ReportException shouldn't forget the top frame.

  * Improve buffering for HTTP outgoing messages

  * Fix and reenable x64 macintosh build.

  * Upgrade v8 to 1.3.11


2009.09.11, Version 0.1.10, 12bb0d46ce761e3d00a27170e63b40408c15b558

  * Feature: raw string encoding "raws"

  * Feature: access to environ through "ENV"

  * Feature: add isDirectory, isFile, isSocket, ... methods
    to stats object.

  * Bugfix: Internally use full paths when loading modules
    this fixes a shebang loading problem.

  * Bugfix: Add '--' command line argument for seperating v8
    args from program args.

  * Add man page.

  * Add node-repl

  * Upgrade v8 to 1.3.10

2009.09.05, Version 0.1.9, d029764bb32058389ecb31ed54a5d24d2915ad4c

  * Bugfix: Compile on Snow Leopard.

  * Bugfix: Malformed URIs raising exceptions.

2009.09.04, Version 0.1.8, e6d712a937b61567e81b15085edba863be16ba96

  * Feature: External modules

  * Feature: setTimeout() for node.tcp.Connection

  * Feature: add node.cwd(), node.fs.readdir(), node.fs.mkdir()

  * Bugfix: promise.wait() releasing out of order.

  * Bugfix: Asyncly do getaddrinfo() on Apple.

  * Disable useless evcom error messages.

  * Better stack traces.

  * Built natively on x64.

  * Upgrade v8 to 1.3.9

2009.08.27, Version 0.1.7, f7acef9acf8ba8433d697ad5ed99d2e857387e4b

  * Feature: global 'process' object. Emits "exit".

  * Feature: promise.wait()

  * Feature: node.stdio

  * Feature: EventEmitters emit "newListener" when listeners are
    added

  * API:  Use flat object instead of array-of-arrays for HTTP
    headers.

  * API: Remove buffered file object (node.File)

  * API: require(), include() are synchronous. (Uses
    continuations.)

  * API: Deprecate onLoad and onExit.

  * API: Rename node.Process to node.ChildProcess

  * Refactor node.Process to take advantage of evcom_reader/writer.

  * Upgrade v8 to 1.3.7

2009.08.22, Version 0.1.6, 9c97b1db3099d61cd292aa59ec2227a619f3a7ab

  * Bugfix: Ignore SIGPIPE.

2009.08.21, Version 0.1.5, b0fd3e281cb5f7cd8d3a26bd2b89e1b59998e5ed

  * Bugfix: Buggy connections could crash node.js. Now check
    connection before sending data every time (Kevin van Zonneveld)

  * Bugfix: stdin fd (0) being ignored by node.File. (Abe Fettig)

  * API: Remove connnection.fullClose()

  * API: Return the EventEmitter from addListener for chaining.

  * API: tcp.Connection "disconnect" event renamed to "close"

  * Upgrade evcom
    Upgrade v8 to 1.3.6

2009.08.13, Version 0.1.4, 0f888ed6de153f68c17005211d7e0f960a5e34f3

  * Major refactor to evcom.

  * Enable test-tcp-many-clients.

  * Add -m32 gcc flag to udns.

  * Add connection.readPause() and connection.readResume()
    Add IncomingMessage.prototype.pause() and resume().

  * Fix http benchmark. Wasn't correctly dispatching.

  * Bugfix: response.setBodyEncoding("ascii") not working.

  * Bugfix: Negative ints in HTTP's on_body and node.fs.read()

  * Upgrade v8 to 1.3.4
    Upgrade libev to 3.8
    Upgrade http_parser to v0.2

2009.08.06, Version 0.1.3, 695f0296e35b30cf8322fd1bd934810403cca9f3

  * Upgrade v8 to 1.3.2

  * Bugfix: node.http.ServerRequest.setBodyEncoding('ascii') not
    working

  * Bugfix: node.encodeUtf8 was broken. (Connor Dunn)

  * Add ranlib to udns Makefile.

  * Upgrade evcom - fix accepting too many connections issue.

  * Initial support for shebang

  * Add simple command line switches

  * Add node.version API


2009.08.01, Version 0.1.2, 025a34244d1cea94d6d40ad7bf92671cb909a96c

  * Add DNS API

  * node.tcp.Server's backlog option is now an argument to listen()

  * Upgrade V8 to 1.3.1

  * Bugfix: Default to chunked for client requests without
    Content-Length.

  * Bugfix: Line numbers in stack traces.

  * Bugfix: negative integers in raw encoding stream

  * Bugfix: node.fs.File was not passing args to promise callbacks.


2009.07.27, Version 0.1.1, 77d407df2826b20e9177c26c0d2bb4481e497937

  * Simplify and clean up ObjectWrap.

  * Upgrade liboi (which is now called evcom)
    Upgrade libev to 3.7
    Upgrade V8 to 1.2.14

  * Array.prototype.encodeUtf8 renamed to node.encodeUtf8(array)

  * Move EventEmitter.prototype.emit() completely into C++.

  * Bugfix: Fix memory leak in event emitters.
    http://groups.google.com/group/nodejs/browse_thread/thread/a8d1dfc2fd57a6d1

  * Bugfix: Had problems reading scripts with non-ascii characters.

  * Bugfix: Fix Detach() in node::Server

  * Bugfix: Sockets not properly reattached if reconnected during
    disconnect event.

  * Bugfix: Server-side clients not attached between creation and
    on_connect.

  * Add 'close' event to node.tcp.Server

  * Simplify and clean up http.js. (Takes more advantage of event
    infrastructure.)

  * Add benchmark scripts. Run with "make benchmark".


2009.06.30, Version 0.1.0, 0fe44d52fe75f151bceb59534394658aae6ac328

  * Update documentation, use asciidoc.

  * EventEmitter and Promise interfaces. (Breaks previous API.)

  * Remove node.Process constructor in favor of node.createProcess

  * Add -m32 flags for compiling on x64 platforms.
    (Thanks to András Bártházi)

  * Upgrade v8 to 1.2.10 and libev to 3.6

  * Bugfix: Timer::RepeatSetter wasn't working.

  * Bugfix: Spawning many processes in a loop
    (reported by Felix Geisendörfer)


2009.06.24, Version 0.0.6, fbe0be19ebfb422d8fa20ea5204c1713e9214d5f

  * Load modules via HTTP URLs (Urban Hafner)

  * Bugfix: Add HTTPConnection->size() and HTTPServer->size()

  * New node.Process API

  * Clean up build tools, use v8's test runner.

  * Use ev_unref() instead of starting/stopping the eio thread
    pool watcher.


2009.06.18, Version 0.0.5, 3a2b41de74b6c343b8464a68eff04c4bfd9aebea

  * Support for IPv6

  * Remove namespace node.constants

  * Upgrade v8 to 1.2.8.1

  * Accept ports as strings in the TCP client and server.

  * Bugfix: HTTP Client race

  * Bugfix: freeaddrinfo() wasn't getting called after
    getaddrinfo() for TCP servers

  * Add "opening" to TCP client readyState

  * Add remoteAddress to TCP client

  * Add global print() function.


2009.06.13, Version 0.0.4, 916b9ca715b229b0703f0ed6c2fc065410fb189c

 * Add interrupt() method to server-side HTTP requests.

 * Bugfix: onBodyComplete was not getting called on server-side
   HTTP


2009.06.11, Version 0.0.3, 6e0dfe50006ae4f5dac987f055e0c9338662f40a

 * Many bug fixes including the problem with http.Client on
   macintosh

 * Upgrades v8 to 1.2.7

 * Adds onExit hook

 * Guard against buffer overflow in http parser

 * require() and include() now need the ".js" extension

 * http.Client uses identity transfer encoding by default.<|MERGE_RESOLUTION|>--- conflicted
+++ resolved
@@ -1,5 +1,4 @@
-<<<<<<< HEAD
-2015.02.06, Version 0.12.0 (Stable)
+2015.02.06, Version 0.12.0 (Stable), 2b18916ff054309a07408719b62e2b6a4f1e056a
 
 * npm: Upgrade to 2.5.1
 
@@ -947,7 +946,8 @@
 * util: custom `inspect()` method may return an Object (Nathan Rajlich)
 
 * console: `console.dir()` bypasses inspect() methods (Nathan Rajlich)
-=======
+
+
 2015.03.11, Version 0.10.37 (Maintenance)
 
 * uv: update to 0.10.36 (CVE-2015-0278)
@@ -961,7 +961,6 @@
 * V8: log version in profiler log file (Ben Noordhuis)
 
 * http: fix performance regression for GET requests (Florin-Cristian Gavrila)
->>>>>>> 4332c77b
 
 
 2015.01.26, Version 0.10.36 (Stable), 09b482886bdd3d863c3d4e7d71264eac0daaf9e1
